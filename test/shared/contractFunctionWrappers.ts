import {
  BigNumber,
  Contract,
  Signer,
  utils as ethersUtils
} from 'ethers'
import Transfer from '../../lib/Transfer'
import { MerkleTree } from 'merkletreejs'
import { expect } from 'chai'
import {
  expectBalanceOf,
  getRootHashFromTransferId,
  getTransferNonceFromEvent,
  getNewMerkleTree
} from './utils'
import {
  isChainIdOptimism,
  isChainIdArbitrum,
  isChainIdXDai,
  isChainIdPolygon
} from '../../config/utils'
import {
  CHAIN_IDS,
  TIMESTAMP_VARIANCE,
  DEAD_ADDRESS,
  H_TO_C_SWAP_INDICES,
  C_TO_H_SWAP_INDICES,
  ZERO_ADDRESS
} from '../../config/constants'

/**
 * Canonical Bridge
 */

export const executeCanonicalBridgeSendTokens = async (
  l1_canonicalToken: Contract,
  l1_canonicalBridge: Contract,
  l2_canonicalToken: Contract,
  l2_messenger: Contract,
  account: Signer,
  amount: BigNumber,
  l2ChainId: BigNumber
) => {
  await l1_canonicalToken
    .connect(account)
    .approve(l1_canonicalBridge.address, amount)

  // TODO: Handle this better
  if (isChainIdPolygon(l2ChainId)) {
    await l1_canonicalBridge
      .connect(account)
      .sendTokensPolygon(l2_canonicalToken.address, await account.getAddress(), amount)
  } else {
    await l1_canonicalBridge
      .connect(account)
      .sendTokens(l2_canonicalToken.address, await account.getAddress(), amount)
  }
  await l2_messenger.relayNextMessage()
  await expectBalanceOf(l2_canonicalToken, account, amount)
}

export const executeCanonicalMessengerSendMessage = async (
  l1_messenger: Contract,
  l2_bridge: Contract,
  l2_messenger: Contract | string,
  sender: Signer,
  message: string,
  l2ChainId: BigNumber
) => {
  const gasLimit: BigNumber = BigNumber.from('1500000')
  const params: any[] = [l2_bridge.address, message, gasLimit]

  if (isChainIdArbitrum(l2ChainId)) {
    const amount: BigNumber = BigNumber.from('0')
    const maxSubmissionCost: BigNumber = BigNumber.from('0')
    const maxGas: BigNumber = BigNumber.from('100000000000')
    const gasPriceBid: BigNumber = BigNumber.from('0')
    const arbitrumParams: any[] = [
      l2_bridge.address,
      amount,
      maxSubmissionCost,
      await sender.getAddress(),
      await sender.getAddress(),
      maxGas,
      gasPriceBid,
      message
    ]

    await l1_messenger
      .connect(sender)
      .createRetryableTicket(...arbitrumParams);
  } else if (isChainIdOptimism(l2ChainId)) {
<<<<<<< HEAD
    await l1_messenger.connect(sender).sendMessage( ...params)
=======
    const optimismGasLimit: BigNumber = BigNumber.from('5000000')
    const optimismParams: any[] = [l2_bridge.address, message, optimismGasLimit]
    await l1_messenger.connect(sender).sendMessage(...optimismParams)
>>>>>>> f3e7ca0b
  } else if (isChainIdXDai(l2ChainId)) {
    await l1_messenger.connect(sender).requireToPassMessage(...params)
  } else if (isChainIdPolygon(l2ChainId)) {
    await l1_messenger.connect(sender).sendCrossDomainMessage(message)
  } else {
    await l1_messenger.connect(sender).sendMessage(...params)
  }

  // Prod deployments should pass in ZERO_ADDRESS for the l2_messenger param
  if (typeof l2_messenger === 'object') {
    await l2_messenger.relayNextMessage()
  }
}

/**
 * L1 Bridge
 */

export const executeL1BridgeSendToL2 = async (
  l1_canonicalToken: Contract,
  l1_bridge: Contract,
  l2_hopBridgeToken: Contract,
  l2_canonicalToken: Contract,
  l2_messenger: Contract,
  l2_swap: Contract,
  sender: Signer,
  recipient: Signer,
  relayer: Signer,
  amount: BigNumber,
  amountOutMin: BigNumber,
  deadline: BigNumber,
  relayerFee: BigNumber,
  l2ChainId: BigNumber
) => {
  // Get state before transaction
  // The test suite setup might not have defined the Amm Router yet
  let expectedAmountAfterSlippage: BigNumber
  if (!amountOutMin.eq(0) || !deadline.eq(0)) {
    expectedAmountAfterSlippage = await l2_swap.calculateSwap(...H_TO_C_SWAP_INDICES, amount)
  }

  const senderL1CanonicalTokenBalanceBefore: BigNumber = await l1_canonicalToken.balanceOf(
    await sender.getAddress()
  )
  const recipientL2CanonicalTokenBalanceBefore: BigNumber = await l2_canonicalToken.balanceOf(
    await recipient.getAddress()
  )
  const recipientL2HopBridgeTokenBalanceBefore: BigNumber = await l2_hopBridgeToken.balanceOf(
    await recipient.getAddress()
  )
  const relayerL2HopBridgeTokenBalanceBefore: BigNumber = await l2_hopBridgeToken.balanceOf(
    await relayer.getAddress()
  )

  // Perform transaction
  await l1_canonicalToken.connect(sender).approve(l1_bridge.address, amount)
  await l1_bridge
    .connect(sender)
    .sendToL2(
      l2ChainId,
      await recipient.getAddress(),
      amount,
      amountOutMin,
      deadline,
      await relayer.getAddress(),
      relayerFee
    )
  await l2_messenger.connect(relayer).relayNextMessage()

  // Validate state after transaction
  // If the relayer is the same account as the recipient, the check will happen below
  if (recipient !== relayer) {
    await expectBalanceOf(
      l2_hopBridgeToken,
      relayer,
      relayerL2HopBridgeTokenBalanceBefore.add(relayerFee)
    )
  }
  await expectBalanceOf(
    l1_canonicalToken,
    sender,
    senderL1CanonicalTokenBalanceBefore.sub(amount)
  )

  if (amountOutMin.eq(0) && deadline.eq(0)) {
    await expectBalanceOf(
      l2_canonicalToken,
      recipient,
      recipientL2CanonicalTokenBalanceBefore
    )

    if (recipient === relayer) {
      await expectBalanceOf(
        l2_hopBridgeToken,
        recipient,
        recipientL2HopBridgeTokenBalanceBefore.add(amount)
      )
      await expectBalanceOf(
        l2_hopBridgeToken,
        relayer,
        relayerL2HopBridgeTokenBalanceBefore.add(amount)
      )
    } else {
      await expectBalanceOf(
        l2_hopBridgeToken,
        recipient,
        recipientL2HopBridgeTokenBalanceBefore.add(amount).sub(relayerFee)
      )
      await expectBalanceOf(
        l2_hopBridgeToken,
        relayer,
        relayerL2HopBridgeTokenBalanceBefore.add(relayerFee)
      )
    }
  } else {
    // The recipient will either have the bridge token (if successful swap) or the canonical token
    try {
      await expectBalanceOf(
        l2_canonicalToken,
        recipient,
        recipientL2CanonicalTokenBalanceBefore.add(expectedAmountAfterSlippage)
      )
      if (recipient === relayer) {
        await expectBalanceOf(
          l2_hopBridgeToken,
          recipient,
          recipientL2HopBridgeTokenBalanceBefore.add(relayerFee)
        )
        await expectBalanceOf(
          l2_hopBridgeToken,
          relayer,
          relayerL2HopBridgeTokenBalanceBefore.add(relayerFee)
        )
      } else {
        await expectBalanceOf(
          l2_hopBridgeToken,
          recipient,
          recipientL2HopBridgeTokenBalanceBefore
        )
        await expectBalanceOf(
          l2_hopBridgeToken,
          relayer,
          relayerL2HopBridgeTokenBalanceBefore.add(relayerFee)
        )
      }
    } catch {
      await expectBalanceOf(l2_canonicalToken, recipient, 0)
      if (recipient === relayer) {
        await expectBalanceOf(
          l2_hopBridgeToken,
          recipient,
          recipientL2HopBridgeTokenBalanceBefore.add(amount)
        )
        await expectBalanceOf(
          l2_hopBridgeToken,
          relayer,
          relayerL2HopBridgeTokenBalanceBefore.add(amount)
        )
      } else {
        await expectBalanceOf(
          l2_hopBridgeToken,
          recipient,
          recipientL2HopBridgeTokenBalanceBefore.add(amount).sub(relayerFee)
        )
        await expectBalanceOf(
          l2_hopBridgeToken,
          relayer,
          relayerL2HopBridgeTokenBalanceBefore.add(relayerFee)
        )
      }
    }
  }
}

export const executeBridgeWithdraw = async (
  destinationCanonicalToken: Contract,
  destinationBridge: Contract,
  sourceBridge: Contract,
  transfer: Transfer,
  bonder: Signer,
  destinationHopToken: Contract = null
) => {
  const transferNonce: string = await getTransferNonceFromEvent(sourceBridge)
  const transferId: Buffer = await transfer.getTransferId(transferNonce)
  const tree: MerkleTree = getNewMerkleTree([transferId])
  const transferRootHash: Buffer = tree.getRoot()
  const proof: Buffer[] = tree.getProof(transferId)

  const { rootHash } = getRootHashFromTransferId(transferId)

  // Get state before transaction
  const recipientCanonicalTokenBalanceBefore: BigNumber = await destinationCanonicalToken.balanceOf(
    await transfer.recipient.getAddress()
  )
  const bonderBalanceBefore: BigNumber = await destinationCanonicalToken.balanceOf(
    await bonder.getAddress()
  )
  let recipientHopTokenBalanceBefore: BigNumber
  if (destinationHopToken) {
    recipientHopTokenBalanceBefore = await destinationCanonicalToken.balanceOf(
      await bonder.getAddress()
    )
  }
  const transferRootAmountWithdrawnBefore: BigNumber = (
    await destinationBridge.getTransferRoot(rootHash, transfer.amount)
  )[1]
  let isTransferIdSpent: boolean = await destinationBridge.isTransferIdSpent(
    transferId
  )
  expect(isTransferIdSpent).to.eq(false)

  // Perform transaction
  await destinationBridge
    .connect(bonder)
    .withdraw(
      await transfer.recipient.getAddress(),
      transfer.amount,
      transferNonce,
      transfer.bonderFee,
      transfer.amountOutMin,
      transfer.deadline,
      transferRootHash,
      transfer.amount,
      proof
    )

  // Validate state after transaction
  const transferRootAmountWithdrawnAfter: BigNumber = (
    await destinationBridge.getTransferRoot(rootHash, transfer.amount)
  )[1]

  // NOTE: Unbonded withdrawals do not pay the bonder
  const isSwap = !(transfer.destinationAmountOutMin.eq(0) && transfer.destinationDeadline.eq(0))
  const isDestinationL1 = !destinationHopToken
  if (isSwap || isDestinationL1) {
    await expectBalanceOf(
      destinationCanonicalToken,
      transfer.recipient,
      recipientCanonicalTokenBalanceBefore.add(transfer.amount)
    )
  } else {
    await expectBalanceOf(
      destinationHopToken,
      transfer.recipient,
      recipientHopTokenBalanceBefore.add(transfer.amount)
    )
  }

  await expectBalanceOf(destinationCanonicalToken, bonder, bonderBalanceBefore)

  expect(transferRootAmountWithdrawnAfter).to.eq(
    transferRootAmountWithdrawnBefore.add(transfer.amount)
  )
  isTransferIdSpent = await destinationBridge.isTransferIdSpent(transferId)
  expect(isTransferIdSpent).to.eq(true)
}

export const executeBridgeBondWithdrawal = async (
  destinationReceiptToken: Contract,
  destinationBridge: Contract,
  sourceBridge: Contract,
  transfer: Transfer,
  bonder: Signer,
  transferIndex: BigNumber = BigNumber.from('0')
) => {
  // Get state before transaction
  const transferNonce = await getTransferNonceFromEvent(sourceBridge, transferIndex)
  const senderBalanceBefore: BigNumber = await destinationReceiptToken.balanceOf(
    await transfer.sender.getAddress()
  )
  const bonderBalanceBefore: BigNumber = await destinationReceiptToken.balanceOf(
    await bonder.getAddress()
  )

  // Perform transaction
  await destinationBridge
    .connect(bonder)
    .bondWithdrawal(
      await transfer.recipient.getAddress(),
      transfer.amount,
      transferNonce,
      transfer.bonderFee
    )

  // Validate state after transaction
  let senderDestinationReceiptTokenBalance: BigNumber
  let recipientL1CanonicalTokenBalance: BigNumber
  if (transfer.sender === transfer.recipient) {
    senderDestinationReceiptTokenBalance = senderBalanceBefore
      .add(transfer.amount)
      .sub(transfer.bonderFee)
    recipientL1CanonicalTokenBalance = senderDestinationReceiptTokenBalance
  } else {
    senderDestinationReceiptTokenBalance = senderBalanceBefore
    recipientL1CanonicalTokenBalance = transfer.amount.sub(transfer.bonderFee)
  }
  await expectBalanceOf(
    destinationReceiptToken,
    transfer.sender,
    senderDestinationReceiptTokenBalance
  )

  await expectBalanceOf(
    destinationReceiptToken,
    transfer.recipient,
    recipientL1CanonicalTokenBalance
  )

  await expectBalanceOf(
    destinationReceiptToken,
    bonder,
    bonderBalanceBefore.add(transfer.bonderFee)
  )
}

export const executeL1BridgeBondTransferRoot = async (
  l1_bridge: Contract,
  l2_bridge: Contract,
  transfer: Transfer,
  bonder: Signer,
  timeIncrease: number,
  customTransferNonce: string | null = null
) => {
  let transferNonce: string
  if (customTransferNonce) {
    transferNonce = customTransferNonce
  } else {
    transferNonce = await getTransferNonceFromEvent(l2_bridge)
  }
  const transferId: Buffer = await transfer.getTransferId(transferNonce)
  const { rootHash } = getRootHashFromTransferId(transferId)

  // Perform transaction
  await l1_bridge
    .connect(bonder)
    .bondTransferRoot(rootHash, transfer.chainId, transfer.amount)

  // Validate state after transaction
  const currentTime: number = Math.floor(Date.now() / 1000)
  const timeSlot: number = await l1_bridge.getTimeSlot(
    currentTime + timeIncrease
  )
  const bondAmount: string = await l1_bridge.getBondForTransferAmount(
    transfer.amount
  )
  const timeSlotToAmountBonded: number = await l1_bridge.timeSlotToAmountBonded(
    timeSlot,
    await bonder.getAddress()
  )
  const transferBond: number = await l1_bridge.timeSlotToAmountBonded(
    timeSlot,
    await bonder.getAddress()
  )
  const transferRoot: number = await l1_bridge.getTransferRoot(
    rootHash,
    transfer.amount
  )

  // NOTE: This is going to fail sometimes, as `currentTime` will be different from the expected time, causing a 
  // timeSlot mismatch
  expect(timeSlotToAmountBonded).to.eq(bondAmount)
  expect(transferBond).to.eq(bondAmount)
  if (transfer.chainId === CHAIN_IDS.ETHEREUM.MAINNET) {
    expect(transferRoot[0]).to.eq(transfer.amount)
    expect(transferRoot[1]).to.eq(BigNumber.from('0'))
    expect(transferRoot[2].toNumber()).to.be.closeTo(
      currentTime,
      TIMESTAMP_VARIANCE
    )
  }
}

export const executeBridgeSettleBondedWithdrawal = async (
  destinationBridge: Contract,
  sourceBridge: Contract,
  transfer: Transfer,
  bonder: Signer
) => {
  const transferNonce = await getTransferNonceFromEvent(sourceBridge)
  const transferId: Buffer = await transfer.getTransferId(transferNonce)
  const { rootHash } = getRootHashFromTransferId(transferId)
  const tree: MerkleTree = getNewMerkleTree([transferId])
  const proof: Buffer[] = tree.getProof(transferId)

  // Get state before transaction
  const bondedAmountBefore: BigNumber = await destinationBridge.getCredit(
    await bonder.getAddress()
  )

  // Perform transaction
  await destinationBridge
    .connect(bonder)
    .settleBondedWithdrawal(
      await bonder.getAddress(),
      transferId,
      rootHash,
      transfer.amount,
      proof
    )

  // Validate state after transaction
  const currentTime: number = Math.floor(Date.now() / 1000)
  const transferRoot: number = await destinationBridge.getTransferRoot(
    rootHash,
    transfer.amount
  )
  const credit = await destinationBridge.getCredit(await bonder.getAddress())
  const expectedCredit: BigNumber = bondedAmountBefore.add(transfer.amount)
  expect(transferRoot[0]).to.eq(transfer.amount)
  expect(transferRoot[1]).to.eq(transfer.amount)
  expect(transferRoot[2].toNumber()).to.be.closeTo(
    currentTime,
    TIMESTAMP_VARIANCE
  )
  expect(credit).to.eq(expectedCredit)
}

export const executeBridgeSettleBondedWithdrawals = async (
  sourceBridge: Contract,
  destinationBridge: Contract,
  transfers: Transfer[],
  bonder: Signer,
  startingIndex: BigNumber = BigNumber.from('0')
) => {
  // Get state before transaction
  const numTransfers: BigNumber = BigNumber.from(transfers.length)
  let totalTransferAmount: BigNumber = BigNumber.from('0')

  let transferNonces: string[] = []
  let transferIds: Buffer[] = []
  for (let i = 0; i < numTransfers.toNumber(); i++) {
    transferNonces.push(await getTransferNonceFromEvent(
      destinationBridge,
      BigNumber.from(i).add(startingIndex)
    ))
    transferIds.push(await transfers[i].getTransferId(transferNonces[i]))
    totalTransferAmount = totalTransferAmount.add(transfers[i].amount)
  }

  // Get state before transaction
  const bondedAmountBefore: BigNumber = await sourceBridge.getCredit(
    await bonder.getAddress()
  )

  // Perform transaction
  await sourceBridge
    .connect(bonder)
    .settleBondedWithdrawals(
      await bonder.getAddress(),
      transferIds,
      totalTransferAmount
    )

  // Validate state after transaction
  const currentTime: number = Math.floor(Date.now() / 1000)
  let calculatedTransferIds: Buffer[] = []
  for (let i = 0; i < numTransfers.toNumber(); i++) {
    const transferNonce = await getTransferNonceFromEvent(
      destinationBridge,
      BigNumber.from(i).add(startingIndex)
    )
    calculatedTransferIds.push(await transfers[i].getTransferId(transferNonce))
  }
  const expectedMerkleTree: MerkleTree = getNewMerkleTree(calculatedTransferIds)
  const transferRoot: number = await sourceBridge.getTransferRoot(
    expectedMerkleTree.getHexRoot(),
    totalTransferAmount
  )
  const credit = await sourceBridge.getCredit(await bonder.getAddress())
  const expectedCredit: BigNumber = bondedAmountBefore.add(totalTransferAmount)
  expect(transferRoot[0]).to.eq(totalTransferAmount)
  expect(transferRoot[1]).to.eq(totalTransferAmount)
  expect(transferRoot[2].toNumber()).to.be.closeTo(
    currentTime,
    TIMESTAMP_VARIANCE
  )
  expect(credit).to.eq(expectedCredit)
}

export const executeL1BridgeChallengeTransferBond = async (
  l1_canonicalToken: Contract,
  l1_bridge: Contract,
  l2_bridge: Contract,
  amount: BigNumber,
  bonder: Signer,
  challenger: Signer,
  transfer: Transfer,
  customTransferNonce: string | null = null
) => {
  let transferNonce: string
  if (customTransferNonce) {
    transferNonce = customTransferNonce
  } else {
    transferNonce = await getTransferNonceFromEvent(l2_bridge)
  }
  const transferId: Buffer = await transfer.getTransferId(transferNonce)
  const { rootHash } = getRootHashFromTransferId(transferId)
  const challengeAmount: BigNumber = await l1_bridge.getChallengeAmountForTransferAmount(
    amount
  )
  const transferRootId: string = await l1_bridge.getTransferRootId(
    rootHash,
    amount
  )

  // Get state before transaction
  const challengerBalanceBefore: BigNumber = await l1_canonicalToken.balanceOf(
    await challenger.getAddress()
  )
  const debitBefore: BigNumber = await l1_bridge.getDebitAndAdditionalDebit(
    await bonder.getAddress()
  )
  const bridgeBalanceBefore: BigNumber = await l1_canonicalToken.balanceOf(
    l1_bridge.address
  )

  // Perform transaction
  await l1_canonicalToken
    .connect(challenger)
    .approve(l1_bridge.address, challengeAmount)
  await l1_bridge.connect(challenger).challengeTransferBond(rootHash, amount)

  // Validate state after transaction
  await expectBalanceOf(
    l1_canonicalToken,
    challenger,
    challengerBalanceBefore.sub(challengeAmount)
  )

  const transferBond = await l1_bridge.transferBonds(transferRootId)
  const currentTime: number = Math.floor(Date.now() / 1000)
  expect(transferBond[3].toNumber()).to.be.closeTo(
    currentTime,
    TIMESTAMP_VARIANCE
  )
  expect(transferBond[4]).to.eq(await challenger.getAddress())
  expect(transferBond[5]).to.eq(false)

  const timeSlot: string = await l1_bridge.getTimeSlot(currentTime)
  const bondAmountForTimeSlot: number = await l1_bridge.timeSlotToAmountBonded(
    timeSlot,
    await bonder.getAddress()
  )
  expect(bondAmountForTimeSlot).to.eq(BigNumber.from('0'))

  expectBalanceOf(
    l1_canonicalToken,
    l1_bridge,
    bridgeBalanceBefore.add(challengeAmount)
  )

  // This will be the same, as the debit has already been counted
  const debitAfter: BigNumber = await l1_bridge.getDebitAndAdditionalDebit(
    await bonder.getAddress()
  )
  expect(debitBefore).to.eq(debitAfter)
}

export const executeL1BridgeResolveChallenge = async (
  l1_canonicalToken: Contract,
  l1_bridge: Contract,
  originBridge: Contract,
  amount: BigNumber,
  bonder: Signer,
  challenger: Signer,
  transfer: Transfer,
  shouldResolveSuccessfully: boolean,
  didBonderWaitMinTransferRootTime: boolean = true,
  customTransferNonce: string | null = null
) => {
  let transferNonce: string
  if (customTransferNonce) {
    transferNonce = customTransferNonce
  } else {
    transferNonce = await getTransferNonceFromEvent(originBridge)
  }
  const transferId: Buffer = await transfer.getTransferId(transferNonce)
  const { rootHash } = getRootHashFromTransferId(transferId)
  const challengeAmount: BigNumber = await l1_bridge.getChallengeAmountForTransferAmount(
    amount
  )
  const bondAmount: BigNumber = await l1_bridge.getBondForTransferAmount(amount)
  const transferRootId: string = await l1_bridge.getTransferRootId(
    rootHash,
    amount
  )

  // Get state before transaction
  const creditBefore: BigNumber = await l1_bridge.getCredit(
    await bonder.getAddress()
  )
  const challengerBalanceBefore: BigNumber = await l1_canonicalToken.balanceOf(
    await challenger.getAddress()
  )

  // Perform transaction
  await l1_bridge.resolveChallenge(rootHash, amount)

  // Validate state after transaction
  const transferBond: number = await l1_bridge.transferBonds(transferRootId)
  const creditAfter: BigNumber = await l1_bridge.getCredit(
    await bonder.getAddress()
  )

  if (!shouldResolveSuccessfully) {
    expect(transferBond[5]).to.eq(true)
    let expectedCredit: BigNumber = creditBefore.add(bondAmount)
    if (didBonderWaitMinTransferRootTime) {
      expectedCredit = expectedCredit.add(challengeAmount)
    } else {
      await l1_bridge.connect(challenger).unstake(challengeAmount)
    }
    expect(creditAfter).to.eq(expectedCredit)
  } else {
    expect(transferBond[5]).to.eq(true)

    // Credit should not have changed
    expect(creditAfter).to.eq(creditBefore)

    // DEAD address should have tokens
    const balanceAfter: BigNumber = await l1_canonicalToken.balanceOf(
      DEAD_ADDRESS
    )
    expect(balanceAfter.toString()).to.eq(
      BigNumber.from(challengeAmount)
        .div(4)
        .toString()
    )

    const expectedChallengerBalance = challengeAmount.mul(7).div(4)
    await l1_bridge.connect(challenger).unstake(expectedChallengerBalance)

    // Challenger should have tokens
    // NOTE: the challenge amount is subtracted to mimic the amount sent to the contract during the challenge
    const expectedChallengerTokenAmount: BigNumber = challengerBalanceBefore.add(expectedChallengerBalance)
    await expectBalanceOf(
      l1_canonicalToken,
      challenger,
      expectedChallengerTokenAmount
    )
  }
}

export const executeBridgeRescueTransferRoot = async (
  destinationPayoutToken: Contract,
  sourceBridge: Contract,
  receivingBridge: Contract,
  amount: BigNumber,
  governance: Signer,
  transfer: Transfer,
  customTransferNonce: string | null = null
) => {
  let transferNonce: string
  if (customTransferNonce) {
    transferNonce = customTransferNonce
  } else {
    transferNonce = await getTransferNonceFromEvent(sourceBridge)
  }
  const transferId: Buffer = await transfer.getTransferId(transferNonce)
  const { rootHash } = getRootHashFromTransferId(transferId)

  // Get state before transaction
  const governanceAmountBefore: BigNumber = await destinationPayoutToken.balanceOf(
    await governance.getAddress()
  )
  const transferRootAmountWithdrawnBefore: BigNumber = (
    await receivingBridge.getTransferRoot(rootHash, transfer.amount)
  )[1]

  // Perform transaction
  await receivingBridge
    .connect(governance)
    .rescueTransferRoot(
      rootHash,
      amount,
      await governance.getAddress()
    )

  // Validate state after transaction
  const transferRootAmountWithdrawnAfter: BigNumber = (
    await receivingBridge.getTransferRoot(rootHash, transfer.amount)
  )[1]
  expect(transferRootAmountWithdrawnAfter).to.eq(
    transferRootAmountWithdrawnBefore.add(transfer.amount)
  )

  await expectBalanceOf(
    destinationPayoutToken,
    governance,
    governanceAmountBefore.add(transfer.amount)
  )
}

/**
 * L2 Bridge
 */

export const executeL2BridgeSend = async (
  sourceHopBridgeToken: Contract,
  sourceBridge: Contract,
  transfer: Transfer,
  transferIndex: BigNumber = BigNumber.from('0')
) => {
  // Get state before transaction
  const bridgeTotalSupplyBefore: BigNumber = await sourceHopBridgeToken.totalSupply()
  const senderBalanceBefore: BigNumber = await sourceHopBridgeToken.balanceOf(
    await transfer.sender.getAddress()
  )
  const pendingAmountBefore: BigNumber = await sourceBridge.pendingAmountForChainId(
    transfer.chainId
  )
  const maxPendingTransfers = await sourceBridge.maxPendingTransfers()
  let transferWillCommitTransfers = false
  try {
    await sourceBridge.pendingTransferIdsForChainId(transfer.chainId, maxPendingTransfers.sub(1))
    transferWillCommitTransfers = true
  } catch (e) {}

  // Perform transaction
  await sourceBridge
    .connect(transfer.sender)
    .send(
      transfer.chainId,
      await transfer.recipient.getAddress(),
      transfer.amount,
      transfer.bonderFee,
      transfer.amountOutMin,
      transfer.deadline
    )

  // Perform transaction
  // Validate state after transaction
  const bridgeTotalSupplyAfter: BigNumber = await sourceHopBridgeToken.totalSupply()
  expect(bridgeTotalSupplyAfter).to.eq(
    bridgeTotalSupplyBefore.sub(transfer.amount)
  )
  await expectBalanceOf(
    sourceHopBridgeToken,
    transfer.sender,
    senderBalanceBefore.sub(transfer.amount)
  )

  // Verify state
  const transferNonce = await getTransferNonceFromEvent(
    sourceBridge,
    transferIndex
  )
  const expectedPendingTransferHash: Buffer = await transfer.getTransferId(
    transferNonce
  )

  const pendingAmount: BigNumber = await sourceBridge.pendingAmountForChainId(
    transfer.chainId
  )
  let expectedPendingAmount: BigNumber
  if(transferWillCommitTransfers) {
    expectedPendingAmount = transfer.amount
  } else {
    expectedPendingAmount = pendingAmountBefore.add(
      transfer.amount
    )
  }
  expect(pendingAmount).to.eq(expectedPendingAmount)

  const transfersSentEvent = (
    await sourceBridge.queryFilter(sourceBridge.filters.TransferSent())
  )[transferIndex.toNumber()]
  const transferSentArgs = transfersSentEvent.args
  expect(transferSentArgs[0]).to.eq(
    '0x' + expectedPendingTransferHash.toString('hex')
  )
  expect(transferSentArgs[1]).to.eq(await transfer.recipient.getAddress())
  expect(transferSentArgs[2]).to.eq(transfer.amount)
  expect(transferSentArgs[3]).to.eq(transferNonce)
  expect(transferSentArgs[4]).to.eq(transfer.bonderFee)
}

export const executeL2AmmWrapperSwapAndSend = async (
  sourceBridge: Contract,
  sourceCanonicalToken: Contract,
  sourceSwap: Contract,
  l2_ammWrapper: Contract,
  transfer: Transfer
) => {
  // Get state before transaction
  const senderBalanceBefore: BigNumber = await sourceCanonicalToken.balanceOf(
    await transfer.sender.getAddress()
  )
  const expectedAmountAfterSlippage: BigNumber = await sourceSwap.calculateSwap('0', '1', transfer.amount)

  // Perform transaction
  await sourceCanonicalToken
    .connect(transfer.sender)
    .approve(l2_ammWrapper.address, transfer.amount)
  await l2_ammWrapper
    .connect(transfer.sender)
    .swapAndSend(
      transfer.chainId,
      await transfer.recipient.getAddress(),
      transfer.amount,
      transfer.bonderFee,
      transfer.amountOutMin,
      transfer.deadline,
      transfer.destinationAmountOutMin,
      transfer.destinationDeadline
    )

  // Validate state after transaction
  await expectBalanceOf(
    sourceCanonicalToken,
    transfer.sender,
    senderBalanceBefore.sub(transfer.amount)
  )

  const transferNonce = await getTransferNonceFromEvent(sourceBridge)
  const transferAfterSlippage: Transfer = Object.assign(transfer, {
    amount: expectedAmountAfterSlippage
  })
  const isSwapAndSend: boolean = true
  const expectedPendingTransferHash: Buffer = await transferAfterSlippage.getTransferId(
    transferNonce,
    isSwapAndSend
  )

  const pendingAmount = await sourceBridge.pendingAmountForChainId(
    transfer.chainId
  )
  const expectedPendingAmount = transfer.amount
  expect(pendingAmount).to.eq(expectedPendingAmount)
  const transfersSentEvent = (
    await sourceBridge.queryFilter(sourceBridge.filters.TransferSent())
  )[0]
  const transferSentArgs = transfersSentEvent.args
  expect(transferSentArgs[0]).to.eq(
    '0x' + expectedPendingTransferHash.toString('hex')
  )
  expect(transferSentArgs[1]).to.eq(await transfer.recipient.getAddress())
  expect(transferSentArgs[2]).to.eq(transferAfterSlippage.amount)
  expect(transferSentArgs[3]).to.eq(transferNonce)
  expect(transferSentArgs[4]).to.eq(transfer.bonderFee)
}

export const executeL2AmmWrapperAttemptSwap = async (
  l2_swap: Contract,
  l2_ammWrapper: Contract,
  l2_canonicalToken: Contract,
  l2_hopBridgeToken: Contract,
  sender: Signer,
  recipient: Signer,
  amount: BigNumber,
  amountOutMin: BigNumber,
  deadline: BigNumber,
  shouldSwapSuccessfully: boolean = true
) => {
  // Get state before transaction
  const senderHopTokenBalanceBefore: BigNumber = await l2_hopBridgeToken.balanceOf(
    await sender.getAddress()
  )
  const recipientHopTokenBalanceBefore: BigNumber = await l2_hopBridgeToken.balanceOf(
    await recipient.getAddress()
  )
  const recipientCanonicalTokenBalanceBefore: BigNumber = await l2_canonicalToken.balanceOf(
    await recipient.getAddress()
  )
  const expectedAmountAfterSlippage: BigNumber = await l2_swap.calculateSwap('0', '1', amount)

  // Perform transaction
  await l2_hopBridgeToken
    .connect(sender)
    .approve(l2_ammWrapper.address, amount)
  await l2_ammWrapper
    .connect(sender)
    .attemptSwap(
      await recipient.getAddress(),
      amount,
      amountOutMin,
      deadline
    )

  // Validate state after transaction
  await expectBalanceOf(
    l2_hopBridgeToken,
    sender,
    senderHopTokenBalanceBefore.sub(amount)
  )

  if (shouldSwapSuccessfully) {
    await expectBalanceOf(
      l2_canonicalToken,
      recipient,
      recipientCanonicalTokenBalanceBefore.add(expectedAmountAfterSlippage)
    )
  } else {
    await expectBalanceOf(
      l2_hopBridgeToken,
      recipient,
      recipientHopTokenBalanceBefore.add(amount)
    )
  }
}

export const executeL2BridgeCommitTransfers = async (
  l2_bridge: Contract,
  transfers: Transfer[],
  bonder: Signer,
  startingIndex: BigNumber = BigNumber.from('0')
) => {
  // Get state before transaction
  const destinationChainId: BigNumber = transfers[0].chainId
  const numTransfers: BigNumber = BigNumber.from(transfers.length)
  let expectedPendingAmountForChainId: BigNumber = BigNumber.from('0')

  for (let i = 0; i < numTransfers.toNumber(); i++) {
    // All transfers passed in here should have the same chainId
    expect(destinationChainId).to.eq(transfers[i].chainId)

    const transferNonce = await getTransferNonceFromEvent(
      l2_bridge,
      BigNumber.from(i).add(startingIndex)
    )

    const pendingTransferIdsForChainId: string = await l2_bridge.pendingTransferIdsForChainId(
      destinationChainId,
      i
    )

    const expectedPendingTransferIdsForChainId: string = await transfers[i].getTransferIdHex(
      transferNonce
    )

    expect(pendingTransferIdsForChainId).to.eq(
      expectedPendingTransferIdsForChainId
    )

    expectedPendingAmountForChainId = expectedPendingAmountForChainId.add(transfers[i].amount)
  }

  let pendingAmountForChainId: BigNumber = await l2_bridge.pendingAmountForChainId(
    transfers[0].chainId
  )

  expect(pendingAmountForChainId).to.eq(expectedPendingAmountForChainId)

  // Perform transaction
  await l2_bridge.connect(bonder).commitTransfers(destinationChainId)

  // Validate state after transaction
  const lastCommitTimeForChainId: BigNumber = await l2_bridge.lastCommitTimeForChainId(
    destinationChainId
  )
  const currentTime: number = Math.floor(Date.now() / 1000)
  expect(lastCommitTimeForChainId.toNumber()).to.be.closeTo(
    currentTime,
    TIMESTAMP_VARIANCE
  )
  const expectedErrorMsg: string =
    'VM Exception while processing transaction: invalid opcode'
  try {
    await l2_bridge.pendingTransferIdsForChainId(destinationChainId, 0)
    throw new Error(
      'There should not be a pending transfer ID for chainId in this slot.'
    )
  } catch (err) {
    expect(err.message).to.eq(expectedErrorMsg)
  }

  // Verify state post-transaction
  pendingAmountForChainId = await l2_bridge.pendingAmountForChainId(
    destinationChainId  
  )
  expect(pendingAmountForChainId).to.eq('0')

  let transferIds: Buffer[] = []
  for (let i = 0; i < numTransfers.toNumber(); i++) {
    const transferNonce = await getTransferNonceFromEvent(
      l2_bridge,
      BigNumber.from(i).add(startingIndex)
    )
    transferIds.push(await transfers[i].getTransferId(transferNonce))
  }
  const expectedMerkleTree: MerkleTree = getNewMerkleTree(transferIds)

  // There should only be a single TransfersCommitted event
  const transfersCommittedEvent = (
    await l2_bridge.queryFilter(l2_bridge.filters.TransfersCommitted())
  )

  const transfersCommittedArgs = transfersCommittedEvent[transfersCommittedEvent.length - 1].args
  expect(transfersCommittedArgs[0]).to.eq(expectedMerkleTree.getHexRoot())
  const pendingChainAmounts = transfersCommittedArgs[1]
  expect(pendingChainAmounts).to.eq(expectedPendingAmountForChainId)
}

export const executeL2BridgeBondWithdrawalAndDistribute = async (
  sourceBridge: Contract,
  l2_hopBridgeToken: Contract,
  l2_bridge: Contract,
  l2_canonicalToken: Contract,
  l2_swap: Contract,
  transfer: Transfer,
  bonder: Signer,
  actualTransferAmount: BigNumber,
  transferIndex: BigNumber = BigNumber.from('0')
) => {
  // Get state before transaction
  const transferNonce = await getTransferNonceFromEvent(
    sourceBridge,
    transferIndex
  )
  const bonderBalanceBefore: BigNumber = await l2_hopBridgeToken.balanceOf(
    await bonder.getAddress()
  )
  const recipientCanonicalTokenBalanceBefore: BigNumber = await l2_canonicalToken.balanceOf(
    await transfer.recipient.getAddress()
  )

  const swapAmount: BigNumber = actualTransferAmount.sub(transfer.bonderFee)
  let expectedRecipientAmountAfterSlippage: BigNumber
  if (swapAmount.eq(0)) {
    expectedRecipientAmountAfterSlippage = BigNumber.from('0')
  } else {
    expectedRecipientAmountAfterSlippage = await l2_swap.calculateSwap(
      ...C_TO_H_SWAP_INDICES,
      swapAmount
    )
  }

  // Perform transaction
  await l2_bridge
    .connect(bonder)
    .bondWithdrawalAndDistribute(
      await transfer.recipient.getAddress(),
      transfer.amount,
      transferNonce,
      transfer.bonderFee,
      transfer.amountOutMin,
      transfer.deadline
    )
  
  // Validate state after transaction
  await expectBalanceOf(l2_hopBridgeToken, transfer.recipient, 0)

  await expectBalanceOf(
    l2_hopBridgeToken,
    bonder,
    bonderBalanceBefore.add(transfer.bonderFee)
  )
  await expectBalanceOf(
    l2_canonicalToken,
    transfer.recipient,
    recipientCanonicalTokenBalanceBefore.add(expectedRecipientAmountAfterSlippage)
  )
}

/**
 * Canonical Bridge Messages
 */

export const getAddBonderMessage = (
  newBonderAddress: string
) => {
  const ABI = [
    'function addBonder(address bonder)'
  ]
  const ethersInterface = new ethersUtils.Interface(ABI)
  return ethersInterface.encodeFunctionData('addBonder', [
    newBonderAddress
  ])
}

export const getRemoveBonderMessage = (
  bonderAddress: string
) => {
  const ABI = [
    'function removeBonder(address bonder)'
  ]
  const ethersInterface = new ethersUtils.Interface(ABI)
  return ethersInterface.encodeFunctionData('removeBonder', [
    bonderAddress
  ])
}

export const getSetL1GovernanceMessage = (l1_governanceAddress: string) => {
  const ABI = ['function setL1Governance(address _l1Governance)']
  const ethersInterface = new ethersUtils.Interface(ABI)
  return ethersInterface.encodeFunctionData('setL1Governance', [l1_governanceAddress])
}

export const getSetL1BridgeAddressMessage = (l1_bridge: Contract | string) => {
  const address = getAddressFromContractOrString(l1_bridge)
  const ABI = ['function setL1BridgeAddress(address _l1BridgeAddress)']
  const ethersInterface = new ethersUtils.Interface(ABI)
  return ethersInterface.encodeFunctionData('setL1BridgeAddress', [address])
}

export const getSetL1MessengerWrapperAddressMessage = (
  l1_messengerWrapper: Contract | string
) => {
  const address = getAddressFromContractOrString(l1_messengerWrapper)
  const ABI = [
    'function setL1MessengerWrapperAddress(address _l1MessengerWrapperAddress)'
  ]
  const ethersInterface = new ethersUtils.Interface(ABI)
  return ethersInterface.encodeFunctionData('setL1MessengerWrapperAddress', [
    address
  ])
}

export const getSetAmmWrapperAddressMessage = (
  l2_ammWrapper: Contract | string
) => {
  const address = getAddressFromContractOrString(l2_ammWrapper)
  const ABI = ['function setAmmWrapper(address _ammWrapper)']
  const ethersInterface = new ethersUtils.Interface(ABI)
  return ethersInterface.encodeFunctionData('setAmmWrapper', [address])
}

export const getSetDefaultGasLimitMessage = (
  defaultGasLimit: BigNumber
) => {
  const ABI = ['function setDefaultGasLimit(uint256 _defaultGasLimit)']
  const ethersInterface = new ethersUtils.Interface(ABI)
  return ethersInterface.encodeFunctionData('setDefaultGasLimit', [
    defaultGasLimit
  ])
}

export const getSetHopBridgeTokenOwnerMessage = (newOwnerAddress: string) => {
  const ABI = ['function setHopBridgeTokenOwner(address newOwner)']
  const ethersInterface = new ethersUtils.Interface(ABI)
  return ethersInterface.encodeFunctionData('setHopBridgeTokenOwner', [
    newOwnerAddress
  ])
}

export const getAddActiveChainIdsMessage = (chainIds: BigNumber[]) => {
  const ABI = ['function addActiveChainIds(uint256[] calldata chainIds)']
  const ethersInterface = new ethersUtils.Interface(ABI)
  return ethersInterface.encodeFunctionData('addActiveChainIds', [chainIds])
}

export const getRemoveActiveChainIdsMessage = (chainIds: BigNumber[]) => {
  const ABI = ['function removeActiveChainIds(uint256[] calldata chainIds)']
  const ethersInterface = new ethersUtils.Interface(ABI)
  return ethersInterface.encodeFunctionData('removeActiveChainIds', [
    chainIds
  ])
}

export const getSetMaxPendingTransfersMessage = (
  maxPendingTransfers: BigNumber
) => {
  const ABI = ['function setMaxPendingTransfers(uint256 _maxPendingTransfers)']
  const ethersInterface = new ethersUtils.Interface(ABI)
  return ethersInterface.encodeFunctionData('setMaxPendingTransfers', [
    maxPendingTransfers
  ])
}

export const getSetMinimumForceCommitDelayMessage = (
  minimumForceCommitDelay: BigNumber
) => {
  const ABI = [
    'function setMinimumForceCommitDelay(uint256 _minimumForceCommitDelay)'
  ]
  const ethersInterface = new ethersUtils.Interface(ABI)
  return ethersInterface.encodeFunctionData('setMinimumForceCommitDelay', [
    minimumForceCommitDelay
  ])
}

export const getSetMinimumBonderFeeRequirementsMessage = (
  minBonderBps: BigNumber,
  minBonderFeeAbsolute: BigNumber
) => {
  const ABI = [
    'function setMinimumBonderFeeRequirements(uint256 _minBonderBps, uint256 _minBonderFeeAbsolute)'
  ]
  const ethersInterface = new ethersUtils.Interface(ABI)
  return ethersInterface.encodeFunctionData('setMinimumBonderFeeRequirements', [
    minBonderBps,
    minBonderFeeAbsolute
  ])
}

export const getSetMessengerMessage = (
  messenger: Contract | string
) => {
  const address = getAddressFromContractOrString(messenger)
  const ABI = ['function setMessenger(address _messenger)']
  const ethersInterface = new ethersUtils.Interface(ABI)
  return ethersInterface.encodeFunctionData('setMessenger', [address])
}

export const getSetMessengerProxyMessage = (
  messengerProxy: Contract | string
) => {
  const address = getAddressFromContractOrString(messengerProxy)
  const ABI = ['function setMessengerProxy(address _messengerProxy)']
  const ethersInterface = new ethersUtils.Interface(ABI)
  return ethersInterface.encodeFunctionData('setMessengerProxy', [address])
}

const getAddressFromContractOrString = (input: Contract | string): string => {
  if (typeof input === 'string') {
    return input
  } else {
    return input.address
  }
}<|MERGE_RESOLUTION|>--- conflicted
+++ resolved
@@ -90,13 +90,9 @@
       .connect(sender)
       .createRetryableTicket(...arbitrumParams);
   } else if (isChainIdOptimism(l2ChainId)) {
-<<<<<<< HEAD
-    await l1_messenger.connect(sender).sendMessage( ...params)
-=======
     const optimismGasLimit: BigNumber = BigNumber.from('5000000')
     const optimismParams: any[] = [l2_bridge.address, message, optimismGasLimit]
     await l1_messenger.connect(sender).sendMessage(...optimismParams)
->>>>>>> f3e7ca0b
   } else if (isChainIdXDai(l2ChainId)) {
     await l1_messenger.connect(sender).requireToPassMessage(...params)
   } else if (isChainIdPolygon(l2ChainId)) {
