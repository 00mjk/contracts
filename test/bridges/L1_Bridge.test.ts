--- conflicted
+++ resolved
@@ -341,38 +341,21 @@
       await executeL2BridgeSend(
         l2_bridge,
         transfer
-<<<<<<< HEAD
-      )
-
-      await executeL1BridgeBondWithdrawal(
-        l1_canonicalToken,
-        l1_bridge,
-=======
-      )
-
-      await executeL1BridgeBondWithdrawal(
-        l1_canonicalToken,
-        l1_bridge,
-        transfer,
-        bonder
-      )
-
-      await executeL2BridgeCommitTransfers(
-        l2_bridge,
->>>>>>> e007f85d
-        transfer,
-        bonder
-      )
-
-<<<<<<< HEAD
-      await executeL2BridgeCommitTransfers(
-        l2_bridge,
-        transfer,
-        bonder
-      )
-
-      const transferId: Buffer = await transfer.getTransferId()
-=======
+      )
+
+      await executeL1BridgeBondWithdrawal(
+        l1_canonicalToken,
+        l1_bridge,
+        transfer,
+        bonder
+      )
+
+      await executeL2BridgeCommitTransfers(
+        l2_bridge,
+        transfer,
+        bonder
+      )
+
       const transferId: Buffer = await transfer.getTransferId()
       const { rootHash } = getRootHashFromTransferId(transferId)
   
@@ -414,17 +397,10 @@
       )
 
       const transferId: Buffer = await l2Transfer.getTransferId()
->>>>>>> e007f85d
       const { rootHash } = getRootHashFromTransferId(transferId)
   
       await executeL1BridgeBondTransferRoot(
         l1_bridge,
-<<<<<<< HEAD
-        transfer,
-        bonder,
-        rootHash
-      )
-=======
         l2Transfer,
         bonder,
         rootHash
@@ -438,58 +414,6 @@
 
       expect(nextMessage[0]).to.eq(l22_bridge.address)
       expect(nextMessage[1]).to.eq(expectedMessage)
->>>>>>> e007f85d
-    })
-  })
-
-<<<<<<< HEAD
-    it('Should send a transaction from L2 to L2 and bond the transfer root on L1', async () => {
-      await executeL1BridgeSendToL2(
-        l1_canonicalToken,
-        l1_bridge,
-        l2_bridge,
-        l2_messenger,
-        transfer.sender,
-        transfer.amount,
-        l2ChainId
-      )
-
-      await executeL2BridgeSend(
-        l2_bridge,
-        l2Transfer
-      )
-
-      // Bond withdrawal on other L2
-      await executeL2BridgeBondWithdrawalAndAttemptSwap(
-        l22_bridge,
-        l2Transfer,
-        bonder
-      )
-
-      await executeL2BridgeCommitTransfers(
-        l2_bridge,
-        l2Transfer,
-        bonder
-      )
-
-      const transferId: Buffer = await l2Transfer.getTransferId()
-      const { rootHash } = getRootHashFromTransferId(transferId)
-  
-      await executeL1BridgeBondTransferRoot(
-        l1_bridge,
-        l2Transfer,
-        bonder,
-        rootHash
-      )
-
-      // TODO: Maybe move this into its own function
-      const nextMessage = await l22_messenger.nextMessage()
-      const ABI: string[] = [ "function setTransferRoot(bytes32, uint256)" ]
-      const setTransferRootInterface = new utils.Interface(ABI)
-      const expectedMessage: string  = setTransferRootInterface.encodeFunctionData("setTransferRoot", [ rootHash, l2Transfer.amount ])
-
-      expect(nextMessage[0]).to.eq(l22_bridge.address)
-      expect(nextMessage[1]).to.eq(expectedMessage)
     })
   })
 
@@ -522,37 +446,6 @@
         transfer,
         bonder
       )
-=======
-  describe('confirmTransferRoot', async () => {
-    it('Should send a transaction from L2 to L1 and commit the transfers on L1', async () => {
-      await executeL1BridgeSendToL2(
-        l1_canonicalToken,
-        l1_bridge,
-        l2_bridge,
-        l2_messenger,
-        transfer.sender,
-        transfer.amount,
-        l2ChainId
-      )
-
-      await executeL2BridgeSend(
-        l2_bridge,
-        transfer
-      )
-
-      await executeL1BridgeBondWithdrawal(
-        l1_canonicalToken,
-        l1_bridge,
-        transfer,
-        bonder
-      )
-
-      await executeL2BridgeCommitTransfers(
-        l2_bridge,
-        transfer,
-        bonder
-      )
->>>>>>> e007f85d
 
       // Send the committed transfer the L1
       await l1_messenger.relayNextMessage()
@@ -572,7 +465,6 @@
 
     it('Should send a transaction from L2 to L2 and commit the transfers on L1', async () => {
       await executeL1BridgeSendToL2(
-<<<<<<< HEAD
         l1_canonicalToken,
         l1_bridge,
         l2_bridge,
@@ -674,20 +566,17 @@
   describe('resolveChallenge', async () => {
     it('Should send a transaction from L2 to L1, bond withdrawal on L1, challenge the transfer bond, and resolve unsuccessfully', async () => {
       await executeL1BridgeSendToL2(
-=======
->>>>>>> e007f85d
-        l1_canonicalToken,
-        l1_bridge,
-        l2_bridge,
-        l2_messenger,
-        transfer.sender,
-        transfer.amount,
-        l2ChainId
-      )
-
-      await executeL2BridgeSend(
-        l2_bridge,
-<<<<<<< HEAD
+        l1_canonicalToken,
+        l1_bridge,
+        l2_bridge,
+        l2_messenger,
+        transfer.sender,
+        transfer.amount,
+        l2ChainId
+      )
+
+      await executeL2BridgeSend(
+        l2_bridge,
         transfer
       )
 
@@ -737,80 +626,22 @@
         rootHash,
         shouldResolveSuccessfully
       )
-=======
-        l2Transfer
-      )
-
-      // Bond withdrawal on other L2
-      await executeL2BridgeBondWithdrawalAndAttemptSwap(
-        l22_bridge,
-        l2Transfer,
-        bonder
-      )
-
-      await executeL2BridgeCommitTransfers(
-        l2_bridge,
-        l2Transfer,
-        bonder
-      )
-
-      // Send the committed transfer the L1
-      await l1_messenger.relayNextMessage()
-
-      const transferId: Buffer = await l2Transfer.getTransferId()
-      const { rootHash } = getRootHashFromTransferId(transferId)
-
-      const transferRootId: string = await l1_bridge.getTransferRootId(rootHash, l2Transfer.amount);
-      const transferRootConfirmed: boolean = await l1_bridge.transferRootConfirmed(transferRootId)
-      expect(transferRootConfirmed).to.eq(true)
-      expect(await l1_bridge.chainBalance(l22ChainId)).to.eq(LIQUIDITY_PROVIDER_UNISWAP_AMOUNT.add(INITIAL_BONDED_AMOUNT))
-
-      // TODO: Maybe move this into its own function
-      const nextMessage = await l22_messenger.nextMessage()
-      const ABI: string[] = [ "function setTransferRoot(bytes32, uint256)" ]
-      const setTransferRootInterface = new utils.Interface(ABI)
-      const expectedMessage: string  = setTransferRootInterface.encodeFunctionData("setTransferRoot", [ rootHash, l2Transfer.amount ])
-      expect(nextMessage[0]).to.eq(l22_bridge.address)
-      expect(nextMessage[1]).to.eq(expectedMessage)
->>>>>>> e007f85d
-    })
-  })
-
-<<<<<<< HEAD
+    })
+
     it('Should send a transaction from L2 to L1, bond withdrawal on L1, challenge the transfer bond, and resolve successfully', async () => {
-=======
-  describe('challengeTransferBond', async () => {
-    it('Should send a transaction from L2 to L1, bond withdrawal on L1, and challenge the transfer bond', async () => {
->>>>>>> e007f85d
-      await executeL1BridgeSendToL2(
-        l1_canonicalToken,
-        l1_bridge,
-        l2_bridge,
-        l2_messenger,
-        transfer.sender,
-        transfer.amount,
-        l2ChainId
-      )
-
-      await executeL2BridgeSend(
-        l2_bridge,
-        transfer
-<<<<<<< HEAD
-      )
-
-      await executeL1BridgeBondWithdrawal(
-        l1_canonicalToken,
-        l1_bridge,
-        transfer,
-        bonder
-      )
-
-      await executeL2BridgeCommitTransfers(
-        l2_bridge,
-        transfer,
-        bonder
-      )
-=======
+      await executeL1BridgeSendToL2(
+        l1_canonicalToken,
+        l1_bridge,
+        l2_bridge,
+        l2_messenger,
+        transfer.sender,
+        transfer.amount,
+        l2ChainId
+      )
+
+      await executeL2BridgeSend(
+        l2_bridge,
+        transfer
       )
 
       await executeL1BridgeBondWithdrawal(
@@ -839,68 +670,7 @@
       await executeL1BridgeChallengeTransferBond(
         l1_canonicalToken,
         l1_bridge,
-        transfer,
-        bonder,
-        challenger,
-        rootHash
-      )
-    })
-  })
-  describe('resolveChallenge', async () => {
-    it('Should send a transaction from L2 to L1, bond withdrawal on L1, challenge the transfer bond, and resolve unsuccessfully', async () => {
-      await executeL1BridgeSendToL2(
-        l1_canonicalToken,
-        l1_bridge,
-        l2_bridge,
-        l2_messenger,
-        transfer.sender,
-        transfer.amount,
-        l2ChainId
-      )
-
-      await executeL2BridgeSend(
-        l2_bridge,
-        transfer
-      )
-
-      await executeL1BridgeBondWithdrawal(
-        l1_canonicalToken,
-        l1_bridge,
-        transfer,
-        bonder
-      )
-
-      await executeL2BridgeCommitTransfers(
-        l2_bridge,
-        transfer,
-        bonder
-      )
->>>>>>> e007f85d
-
-      const transferId: Buffer = await transfer.getTransferId()
-      const { rootHash } = getRootHashFromTransferId(transferId)
-  
-      await executeL1BridgeBondTransferRoot(
-        l1_bridge,
-        transfer,
-        bonder,
-        rootHash
-      )
-<<<<<<< HEAD
-
-      await executeL1BridgeChallengeTransferBond(
-        l1_canonicalToken,
-        l1_bridge,
-        transfer.amount,
-        bonder,
-        challenger,
-        rootHash
-=======
-
-      await executeL1BridgeChallengeTransferBond(
-        l1_canonicalToken,
-        l1_bridge,
-        transfer,
+        transfer.amount,
         bonder,
         challenger,
         rootHash
@@ -908,89 +678,14 @@
 
       const numDaysToWait: number = 9 * SECONDS_IN_A_DAY
       await increaseTime(numDaysToWait)
-      await l1_messenger.relayNextMessage()
-
-      const shouldResolveSuccessfully: boolean = false
-      await executeL1BridgeResolveChallenge(
-        l1_canonicalToken,
-        l1_bridge,
-        transfer,
-        bonder,
-        challenger,
-        rootHash,
-        shouldResolveSuccessfully
->>>>>>> e007f85d
-      )
-    })
-
-<<<<<<< HEAD
-      const numDaysToWait: number = 9 * SECONDS_IN_A_DAY
-      await increaseTime(numDaysToWait)
-
-=======
-    it('Should send a transaction from L2 to L1, bond withdrawal on L1, challenge the transfer bond, and resolve successfully', async () => {
-      await executeL1BridgeSendToL2(
-        l1_canonicalToken,
-        l1_bridge,
-        l2_bridge,
-        l2_messenger,
-        transfer.sender,
-        transfer.amount,
-        l2ChainId
-      )
-
-      await executeL2BridgeSend(
-        l2_bridge,
-        transfer
-      )
-
-      await executeL1BridgeBondWithdrawal(
-        l1_canonicalToken,
-        l1_bridge,
-        transfer,
-        bonder
-      )
-
-      await executeL2BridgeCommitTransfers(
-        l2_bridge,
-        transfer,
-        bonder
-      )
-
-      const transferId: Buffer = await transfer.getTransferId()
-      const { rootHash } = getRootHashFromTransferId(transferId)
-  
-      await executeL1BridgeBondTransferRoot(
-        l1_bridge,
-        transfer,
-        bonder,
-        rootHash
-      )
-
-      await executeL1BridgeChallengeTransferBond(
-        l1_canonicalToken,
-        l1_bridge,
-        transfer,
-        bonder,
-        challenger,
-        rootHash
-      )
-
-      const numDaysToWait: number = 9 * SECONDS_IN_A_DAY
-      await increaseTime(numDaysToWait)
-
->>>>>>> e007f85d
+
       // Message is not relayed successfully
 
       const shouldResolveSuccessfully: boolean = true
       await executeL1BridgeResolveChallenge(
         l1_canonicalToken,
         l1_bridge,
-<<<<<<< HEAD
-        transfer.amount,
-=======
-        transfer,
->>>>>>> e007f85d
+        transfer.amount,
         bonder,
         challenger,
         rootHash,
@@ -1006,15 +701,9 @@
    */
 
   describe('sendToL2', async () => {
-<<<<<<< HEAD
     it('Should not allow a transfer to L2 via sendToL2 if the messenger wrapper for the L2 is not defined', async () => {
-      const expectedErrorMsg: string = 'L1_BRG: chainId not supported'
-      const invalidChainId: BigNumber = BigNumber.from('123')
-=======
-    it.only('Should not allow a transfer to L2 via sendToL2 if the messenger wrapper for the L2 is not defined', async () => {
       const invalidChainId: BigNumber = BigNumber.from('123')
       const expectedErrorMsg: string = 'L1_BRG: chainId not supported'
->>>>>>> e007f85d
 
       await expect(
         executeL1BridgeSendToL2(
@@ -1165,11 +854,8 @@
     })
 
     it('Should not allow a transfer root to be bonded if the transfer root has already been confirmed', async () => {
-<<<<<<< HEAD
-      const expectedErrorMsg: string = 'L1_BRG: Transfer Root has already been confirmed'
-
-=======
->>>>>>> e007f85d
+      const expectedErrorMsg: string = '1'
+
       await executeL1BridgeSendToL2(
         l1_canonicalToken,
         l1_bridge,
@@ -1355,11 +1041,8 @@
     })
 
     it('Should not allow a transfer root to be confirmed if it was already confirmed', async () => {
-<<<<<<< HEAD
       const expectedErrorMsg: string = 'L1_BRG: TransferRoot already confirmed'
 
-=======
->>>>>>> e007f85d
       await executeL1BridgeSendToL2(
         l1_canonicalToken,
         l1_bridge,
@@ -1445,11 +1128,8 @@
 
   describe('challengeTransferBond', async () => {
     it('Should not allow a transfer root to be challenged if the transfer root has already been confirmed', async () => {
-<<<<<<< HEAD
       const expectedErrorMsg: string = 'L1_BRG: Transfer root has already been confirmed'
 
-=======
->>>>>>> e007f85d
       await executeL1BridgeSendToL2(
         l1_canonicalToken,
         l1_bridge,
@@ -1504,10 +1184,8 @@
     })
 
     it('Should not allow a transfer root to be challenged if the transfer root is challenged after the challenge period', async () => {
-<<<<<<< HEAD
       const expectedErrorMsg: string = 'L1_BRG: Transfer root cannot be challenged after challenge period'
-=======
->>>>>>> e007f85d
+
       await executeL1BridgeSendToL2(
         l1_canonicalToken,
         l1_bridge,
@@ -1563,11 +1241,8 @@
     })
 
     it('Should not allow a transfer root to be challenged if the transfer root has already been challenged', async () => {
-<<<<<<< HEAD
       const expectedErrorMsg: string = 'L1_BRG: Transfer root already challenged'
 
-=======
->>>>>>> e007f85d
       await executeL1BridgeSendToL2(
         l1_canonicalToken,
         l1_bridge,
@@ -1628,11 +1303,8 @@
     })
 
     it('Should not allow a transfer root to be challenged if the challenger does not approve the tokens to challenge with', async () => {
-<<<<<<< HEAD
       const expectedErrorMsg: string = 'ERC20: transfer amount exceeds allowance'
 
-=======
->>>>>>> e007f85d
       await executeL1BridgeSendToL2(
         l1_canonicalToken,
         l1_bridge,
@@ -1679,11 +1351,8 @@
     })
 
     it('Should not allow a transfer root to be challenged if the challenger does not have enough tokens to challenge with', async () => {
-<<<<<<< HEAD
       const expectedErrorMsg: string = 'ERC20: transfer amount exceeds balance'
 
-=======
->>>>>>> e007f85d
       await executeL1BridgeSendToL2(
         l1_canonicalToken,
         l1_bridge,
@@ -1738,11 +1407,8 @@
     })
 
     it('Should not allow a transfer root to be challenged if an arbitrary root hash is passed in', async () => {
-<<<<<<< HEAD
       const expectedErrorMsg: string = 'L1_BRG: Transfer root cannot be challenged after challenge period'
 
-=======
->>>>>>> e007f85d
       await executeL1BridgeSendToL2(
         l1_canonicalToken,
         l1_bridge,
@@ -1797,12 +1463,9 @@
     })
 
     it('Should not allow a transfer root to be challenged if an incorrect originalAmount is passed in', async () => {
-<<<<<<< HEAD
       const expectedErrorMsg: string = 'L1_BRG: Transfer root cannot be challenged after challenge period'
       const incorrectAmount: BigNumber = BigNumber.from('13371337')
 
-=======
->>>>>>> e007f85d
       await executeL1BridgeSendToL2(
         l1_canonicalToken,
         l1_bridge,
@@ -1856,11 +1519,8 @@
 
   describe('resolveChallenge', async () => {
     it('Should not allow a transfer root challenge to be resolved if the transfer root was never challenged', async () => {
-<<<<<<< HEAD
       const expectedErrorMsg: string = 'L1_BRG: Transfer root has not been challenged'
 
-=======
->>>>>>> e007f85d
       await executeL1BridgeSendToL2(
         l1_canonicalToken,
         l1_bridge,
@@ -1915,11 +1575,8 @@
     })
 
     it('Should not allow a transfer root challenge to be resolved if the transfer root challenge period is not over', async () => {
-<<<<<<< HEAD
       const expectedErrorMsg: string = 'L1_BRG: Challenge period has not ended'
 
-=======
->>>>>>> e007f85d
       await executeL1BridgeSendToL2(
         l1_canonicalToken,
         l1_bridge,
@@ -1986,11 +1643,8 @@
     })
 
     it('Should not allow a transfer root challenge to be resolved if an arbitrary root hash is passed in', async () => {
-<<<<<<< HEAD
       const expectedErrorMsg: string = 'L1_BRG: Transfer root has not been challenged'
 
-=======
->>>>>>> e007f85d
       await executeL1BridgeSendToL2(
         l1_canonicalToken,
         l1_bridge,
@@ -2058,11 +1712,8 @@
     })
 
     it('Should not allow a transfer root challenge to be resolved if it has already been resolved', async () => {
-<<<<<<< HEAD
       const expectedErrorMsg: string = 'L1_BRG: Transfer root already resolved'
 
-=======
->>>>>>> e007f85d
       await executeL1BridgeSendToL2(
         l1_canonicalToken,
         l1_bridge,
@@ -2140,12 +1791,9 @@
     })
 
     it('Should not allow a transfer root challenge to be resolved if an incorrect originalAmount is passed in', async () => {
-<<<<<<< HEAD
       const expectedErrorMsg: string = 'L1_BRG: Transfer root has not been challenged'
       const incorrectAmount: BigNumber = BigNumber.from('13371337')
 
-=======
->>>>>>> e007f85d
       await executeL1BridgeSendToL2(
         l1_canonicalToken,
         l1_bridge,
@@ -2200,7 +1848,7 @@
 
       const shouldResolveSuccessfully: boolean = false
       await expect(
-        await executeL1BridgeResolveChallenge(
+        executeL1BridgeResolveChallenge(
           l1_canonicalToken,
           l1_bridge,
           incorrectAmount,
