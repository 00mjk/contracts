--- conflicted
+++ resolved
@@ -196,15 +196,9 @@
     }
   })
 
-<<<<<<< HEAD
-  describe('getters', async () => {
+  describe('setters', async () => {
     it('Should set the uniswap wrapper address arbitrarily', async () => {
       const expectedUniswapWrapperAddress: string = ONE_ADDRESS
-=======
-  describe('setters', async () => {
-    it('Should set the exchange address arbitrarily', async () => {
-      const expectedExchangeAddress: string = ONE_ADDRESS
->>>>>>> bfddc03e
 
       await l2_bridge
         .connect(governance)
