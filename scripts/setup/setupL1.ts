require('dotenv').config()

import { ethers } from 'hardhat'
import { BigNumber, ContractFactory, Signer, Contract, providers } from 'ethers'
const ovmEthers = ethers

import {
  getContractFactories,
  sendChainSpecificBridgeDeposit,
  readConfigFile,
  waitAfterTransaction,
  Logger
} from '../shared/utils'
import { getMessengerWrapperDefaults } from '../../config/utils'
import { IGetMessengerWrapperDefaults } from '../../config/interfaces'
import {
  ALL_SUPPORTED_CHAIN_IDS,
  LIQUIDITY_PROVIDER_INITIAL_BALANCE,
  ZERO_ADDRESS
} from '../../config/constants'

import {
  getSetL1MessengerWrapperAddressMessage,
  executeCanonicalMessengerSendMessage,
  getAddSupportedChainIdsMessage,
  getSetAmmWrapperAddressMessage
} from '../../test/shared/contractFunctionWrappers'

const logger = Logger('setupL1')

interface Config {
  l1_chainId: string | BigNumber
  l2_chainId: string | BigNumber
  l1_tokenBridgeAddress: string
  l1_messengerAddress: string
  l1_canonicalTokenAddress: string
  l1_bridgeAddress: string
  l2_canonicalTokenAddress: string
  l2_bridgeAddress: string
  l2_ammWrapperAddress: string
}

export async function setupL1 (config: Config) {
  logger.log('setup L1')

  let {
    l1_chainId,
    l2_chainId,
    l1_tokenBridgeAddress,
    l1_messengerAddress,
    l1_canonicalTokenAddress,
    l1_bridgeAddress,
    l2_canonicalTokenAddress,
    l2_bridgeAddress,
    l2_ammWrapperAddress
  } = config

  logger.log(`config:
            l1_chainId: ${l1_chainId}
            l2_chainId: ${l2_chainId}
            l1_messengerAddress: ${l1_messengerAddress}
            l1_tokenBridgeAddress: ${l1_tokenBridgeAddress}
            l1_canonicalTokenAddress: ${l1_canonicalTokenAddress}
            l1_bridgeAddress: ${l1_bridgeAddress}
            l2_canonicalTokenAddress: ${l2_canonicalTokenAddress}
            l2_bridgeAddress: ${l2_bridgeAddress}
            l2_ammWrapperAddress: ${l2_ammWrapperAddress}`)

  l1_chainId = BigNumber.from(l1_chainId)
  l2_chainId = BigNumber.from(l2_chainId)

  // Signers
  let accounts: Signer[]
  let owner: Signer
  let liquidityProvider: Signer
  let governance: Signer

  // Factories
  let L1_MockERC20: ContractFactory
  let L1_TokenBridge: ContractFactory
  let L1_Bridge: ContractFactory
  let L1_MessengerWrapper: ContractFactory
  let L1_Messenger: ContractFactory
  let L2_Bridge: ContractFactory

  // Contracts
  let l1_canonicalToken: Contract
  let l1_tokenBridge: Contract
  let l1_messengerWrapper: Contract
  let l1_bridge: Contract
  let l1_messenger: Contract
  let l2_canonicalToken: Contract
  let l2_bridge: Contract

  // Instantiate the wallets
  accounts = await ethers.getSigners()
  owner = accounts[0]
  liquidityProvider = accounts[2]
  governance = accounts[4]

  logger.log('owner:', await owner.getAddress())
  logger.log('liquidity provider:', await liquidityProvider.getAddress())
  logger.log('governance:', await governance.getAddress())

  // Transaction
  let tx: providers.TransactionResponse

  logger.log('getting contract factories')
  // Get the contract Factories
  ;({
    L1_MockERC20,
    L1_TokenBridge,
    L1_Bridge,
    L1_Messenger,
    L1_MessengerWrapper,
    L2_Bridge
  } = await getContractFactories(l2_chainId, owner, ethers))

  logger.log('attaching deployed contracts')
  // Attach already deployed contracts
  l1_tokenBridge = L1_TokenBridge.attach(l1_tokenBridgeAddress)
  l1_messenger = L1_Messenger.attach(l1_messengerAddress)
  l1_canonicalToken = L1_MockERC20.attach(l1_canonicalTokenAddress)
  l2_canonicalToken = L1_MockERC20.attach(l2_canonicalTokenAddress)
  l1_bridge = L1_Bridge.attach(l1_bridgeAddress)
  l2_bridge = L2_Bridge.attach(l2_bridgeAddress)

  /**
   * Setup
   */

  // Deploy messenger wrapper
  const messengerWrapperDefaults: IGetMessengerWrapperDefaults[] = getMessengerWrapperDefaults(
    l2_chainId,
    l1_bridge.address,
    l2_bridge.address,
    l1_messenger.address
  )

  logger.log('deploying L1 messenger wrapper')
  l1_messengerWrapper = await L1_MessengerWrapper.connect(owner).deploy(
    ...messengerWrapperDefaults
  )
  await waitAfterTransaction(l1_messengerWrapper)

  logger.log('setting cross domain messenger wrapper on L1 bridge')
  // Set up the L1 bridge
  tx = await l1_bridge.connect(governance).setCrossDomainMessengerWrapper(
    l2_chainId,
    l1_messengerWrapper.address
  )
  await tx.wait()
  await waitAfterTransaction()

  // Set up L2 Bridge state (through the L1 Canonical Messenger)
  let setL1MessengerWrapperAddressParams: string = l1_messengerWrapper.address
  let message: string = getSetL1MessengerWrapperAddressMessage(
    setL1MessengerWrapperAddressParams
  )

  logger.log('setting L1 messenger wrapper address on L2 bridge')
  await executeCanonicalMessengerSendMessage(
    l1_messenger,
    l2_bridge,
    ZERO_ADDRESS,
    governance,
    message,
    l2_chainId
  )
  await waitAfterTransaction()

  let addSupportedChainIdsParams: any[] = ALL_SUPPORTED_CHAIN_IDS
  message = getAddSupportedChainIdsMessage(addSupportedChainIdsParams)

  logger.log('setting supported chain IDs on L2 bridge')
  logger.log(
    'chain IDs:',
    ALL_SUPPORTED_CHAIN_IDS.map(v => v.toString()).join(', ')
  )
  await executeCanonicalMessengerSendMessage(
    l1_messenger,
    l2_bridge,
    ZERO_ADDRESS,
    governance,
    message,
    l2_chainId
  )
  await waitAfterTransaction()

  message = getSetAmmWrapperAddressMessage(l2_ammWrapperAddress)

  logger.log('setting amm wrapper address on L2 bridge')
  await executeCanonicalMessengerSendMessage(
    l1_messenger,
    l2_bridge,
    ZERO_ADDRESS,
    governance,
    message,
    l2_chainId
  )
  await waitAfterTransaction()

  logger.log('minting L1 canonical token')
  // Get canonical token to L2
  // NOTE: If this is not the self-mintable testnet DAI, comment this line out
  tx = await l1_canonicalToken
    .connect(owner)
    .mint(
      await liquidityProvider.getAddress(),
      LIQUIDITY_PROVIDER_INITIAL_BALANCE
    )
  await tx.wait()
  await waitAfterTransaction()

  logger.log('approving L1 canonical token')
  tx = await l1_canonicalToken
    .connect(liquidityProvider)
    .approve(l1_tokenBridge.address, LIQUIDITY_PROVIDER_INITIAL_BALANCE)
  await tx.wait()
  await waitAfterTransaction()

  logger.log('sending chain specific bridge deposit')
  await sendChainSpecificBridgeDeposit(
    l2_chainId,
    liquidityProvider,
    LIQUIDITY_PROVIDER_INITIAL_BALANCE,
    l1_tokenBridge,
    l1_canonicalToken,
    l2_canonicalToken
  )
  await waitAfterTransaction()

  logger.log('minting L1 canonical token')
  // Get hop token on L2
  // NOTE: If this is not the self-mintable testnet DAI, comment this line out
  tx = await l1_canonicalToken
    .connect(owner)
    .mint(
      await liquidityProvider.getAddress(),
      LIQUIDITY_PROVIDER_INITIAL_BALANCE
    )
  await tx.wait()
  await waitAfterTransaction()

  logger.log('approving L1 canonical token')
  tx = await l1_canonicalToken
    .connect(liquidityProvider)
    .approve(l1_bridge.address, LIQUIDITY_PROVIDER_INITIAL_BALANCE)
  await tx.wait()
  await waitAfterTransaction()

  const amountOutMin: BigNumber = BigNumber.from('0')
  const deadline: BigNumber = BigNumber.from('0')
  const relayerFee: BigNumber = BigNumber.from('0')

  logger.log('sending token to L2')
  tx = await l1_bridge
    .connect(liquidityProvider)
    .sendToL2(
      l2_chainId,
      await liquidityProvider.getAddress(),
      LIQUIDITY_PROVIDER_INITIAL_BALANCE,
      amountOutMin,
      deadline,
      ZERO_ADDRESS,
<<<<<<< HEAD
      relayerFee,
      { gasLimit: 500000 }
=======
      relayerFee
>>>>>>> 294dbcb3
    )
  await tx.wait()
  await waitAfterTransaction()

  logger.log('L1 Setup Complete')
}

if (require.main === module) {
  const {
    l1_chainId,
    l2_chainId,
    l1_tokenBridgeAddress,
    l1_messengerAddress,
    l1_canonicalTokenAddress,
    l1_bridgeAddress,
    l2_canonicalTokenAddress,
    l2_bridgeAddress,
    l2_ammWrapperAddress
  } = readConfigFile()
  setupL1({
    l1_chainId,
    l2_chainId,
    l1_tokenBridgeAddress,
    l1_messengerAddress,
    l1_canonicalTokenAddress,
    l2_canonicalTokenAddress,
    l1_bridgeAddress,
    l2_bridgeAddress,
    l2_ammWrapperAddress
  })
    .then(() => {
      process.exit(0)
    })
    .catch(error => {
      logger.error(error)
      process.exit(1)
    })
}<|MERGE_RESOLUTION|>--- conflicted
+++ resolved
@@ -263,12 +263,7 @@
       amountOutMin,
       deadline,
       ZERO_ADDRESS,
-<<<<<<< HEAD
-      relayerFee,
-      { gasLimit: 500000 }
-=======
       relayerFee
->>>>>>> 294dbcb3
     )
   await tx.wait()
   await waitAfterTransaction()
