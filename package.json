{
  "name": "@hop-exchange/contracts",
  "version": "0.0.2",
  "description": "The smart contracts that power the Hop Exchange.",
  "author": "",
  "homepage": "",
  "license": "ISC",
  "files": [
    "contracts",
    "artifacts"
  ],
  "scripts": {
    "test": "hardhat test",
    "build": "hardhat compile",
    "build:ts": "tsc",
    "lint": "prettier-standard --fix",
    "publish-module": "npm publish --tag beta --access public",
    "release": "npm run clean && npm run publish-module",
    "clean": "rimraf cache artifacts",
<<<<<<< HEAD
    "postinstall": "patch-package --patch-dir node_modules/@thesatoshicompany/optimism-openzeppelin-compat/patches",
=======
    "patch-oz": "patch-package --patch-dir node_modules/@thesatoshicompany/optimism-openzeppelin-compat/patches",
>>>>>>> 294dbcb3
    "generate-abis": "mkdir -p ./data/abi && npm run clean && npm run build",
    "deploy": "ts-node ./scripts/deploy.ts",
    "deploy:l1-kovan": "hardhat run scripts/deployments/deployL1.ts --network kovan",
    "deploy:l2-arbitrum": "hardhat run scripts/deployments/deployL2.ts --network arbitrum",
    "deploy:l2-optimism": "hardhat run scripts/deployments/deployL2.ts --network optimism",
    "deploy:l2-xdai": "hardhat run scripts/deployments/deployL2.ts --network xdai",
    "setup:l1-kovan": "hardhat run scripts/setup/setupL1.ts --network kovan",
    "setup:l2-arbitrum": "hardhat run scripts/setup/setupL2.ts --network arbitrum",
    "setup:l2-optimism": "hardhat run scripts/setup/setupL2.ts --network optimism",
    "setup:l2-xdai": "hardhat run scripts/setup/setupL2.ts --network xdai",
    "deploy:l1-optimism-canonical-bridge": "hardhat run scripts/deployments/optimism-canonical-bridge/deployL1.ts --network kovan",
    "deploy:l2-optimism-canonical-bridge": "hardhat run scripts/deployments/optimism-canonical-bridge/deployL2.ts --network optimism",
    "setup:l2-optimism-canonical-bridge": "hardhat run scripts/setup/optimism-canonical-bridge/setupL2.ts --network optimism",
    "check-l2-bridge-bytecode-size": "cat artifacts/contracts/bridges/L2_OptimismBridge.sol/L2_OptimismBridge.ovm.json | jq -r '.deployedBytecode' | wc -c",
    "deploy:l1-kovan:erc20": "hardhat run scripts/erc20/deploy.ts --network kovan",
    "deploy:l2-optimism:erc20": "hardhat run scripts/erc20/deploy.ts --network optimism",
    "deploy:l2-arbitrum:erc20": "hardhat run scripts/erc20/deploy.ts --network arbitrum"
  },
  "devDependencies": {
    "@nomiclabs/hardhat-ethers": "^2.0.0",
    "@nomiclabs/hardhat-waffle": "^2.0.0",
    "@types/chai": "^4.2.14",
    "@types/mocha": "^8.0.3",
    "@types/node": "^14.11.10",
    "chai": "^4.2.0",
    "ethereum-waffle": "^3.1.1",
    "ethers": "^5.0.17",
    "hardhat": "2.0.8",
    "merkletreejs": "^0.2.16",
    "prettier-standard": "^16.4.1",
    "ts-node": "^9.0.0",
    "typescript": "^4.0.3"
  },
  "dependencies": {
    "@eth-optimism/contracts": "^0.1.11",
    "@eth-optimism/plugins": "1.0.0-alpha.2",
    "@maticnetwork/pos-portal": "^1.5.0",
    "@openzeppelin/contracts": "=3.4.1",
    "@openzeppelin/contracts-upgradeable": "^3.4.1",
    "@thesatoshicompany/optimism-openzeppelin-compat": "^1.0.3",
    "dotenv": "8.2.0",
    "hardhat-abi-exporter": "2.0.8",
    "merkle-patricia-tree": "^4.0.0",
    "rimraf": "3.0.2"
  },
  "engines": {
    "node": ">=11.0.0 <12.0.0"
  }
}<|MERGE_RESOLUTION|>--- conflicted
+++ resolved
@@ -17,11 +17,7 @@
     "publish-module": "npm publish --tag beta --access public",
     "release": "npm run clean && npm run publish-module",
     "clean": "rimraf cache artifacts",
-<<<<<<< HEAD
-    "postinstall": "patch-package --patch-dir node_modules/@thesatoshicompany/optimism-openzeppelin-compat/patches",
-=======
     "patch-oz": "patch-package --patch-dir node_modules/@thesatoshicompany/optimism-openzeppelin-compat/patches",
->>>>>>> 294dbcb3
     "generate-abis": "mkdir -p ./data/abi && npm run clean && npm run build",
     "deploy": "ts-node ./scripts/deploy.ts",
     "deploy:l1-kovan": "hardhat run scripts/deployments/deployL1.ts --network kovan",
