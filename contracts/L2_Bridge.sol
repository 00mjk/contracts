--- conflicted
+++ resolved
@@ -59,11 +59,7 @@
 
         bytes32 transferHash = getTransferHash(_recipient, _amount, _transferNonce, _relayerFee);
         pendingTransfers.push(transferHash);
-<<<<<<< HEAD
-        pendingAmount = pendingAmount.add(_amount).add(_relayerFee);
-=======
         pendingAmount = pendingAmount.add(totalAmount);
->>>>>>> 2b5d5ef2
     }
 
     function commitTransfers() public {
