// SPDX-License-Identifier: MIT

pragma solidity 0.6.12;
pragma experimental ABIEncoderV2;

import "./Bridge.sol";

import "../libraries/MerkleUtils.sol";
import "../interfaces/IMessengerWrapper.sol";
import "./L1_BridgeConfig.sol";

/**
 * @dev L1_Bridge is responsible for the bonding and challenging of TransferRoots. All TransferRoots
 * originate in the L1_Bridge through `bondTransferRoot` and are propogated up to destination L2s.
 */

contract L1_Bridge is Bridge, L1_BridgeConfig {

    struct TransferBond {
        uint256 createdAt;
        bytes32 amountHash;
        bool confirmed;
        uint256 challengeStartTime;
        address challenger;
    }

    /* ========== State ========== */

    IERC20 public l1CanonicalToken;
    mapping(bytes32 => TransferBond) public transferBonds;
    mapping(uint256 => uint256) public timeSlotToAmountBonded;
    uint256 public amountChallenged;

    /* ========== Events ========== */

    event TransferRootBonded (
        bytes32 root,
        uint256 amount
    );

    /* ========== Modifiers ========== */

    modifier onlyL2Bridge {
        // ToDo: Figure out how to check sender against an allowlist
        // IMessengerWrapper messengerWrapper = crossDomainMessengerWrapper[_chainId];
        // messengerWrapper.verifySender(msg.data);
        _;
    }

    constructor (IERC20 _l1CanonicalToken, address committee_) public Bridge(committee_) {
        l1CanonicalToken = _l1CanonicalToken;
    }

    /* ========== Public Transfers Functions ========== */

    function sendToL2(
        uint256 _chainId,
        address _recipient,
        uint256 _amount
    )
        public
    {
        l1CanonicalToken.safeTransferFrom(msg.sender, address(this), _amount);
<<<<<<< HEAD

        bytes memory mintCalldata = abi.encodeWithSignature("mint(address,uint256)", _recipient, _amount);
        getCrossDomainMessenger(_chainId).sendCrossDomainMessage(mintCalldata);
=======
        getCrossDomainMessengerWrapper(_chainId).sendCrossDomainMessage(mintCalldata);
>>>>>>> 9bc0d7db
    }

    function sendToL2AndAttemptSwap(
        uint256 _chainId,
        address _recipient,
        uint256 _amount,
        uint256 _amountOutMin,
        uint256 _deadline
    )
        public
    {
        l1CanonicalToken.safeTransferFrom(msg.sender, address(this), _amount);

        bytes memory mintAndAttemptSwapCalldata = abi.encodeWithSignature(
            "mintAndAttemptSwap(address,uint256,uint256,uint256)",
            _recipient,
            _amount,
            _amountOutMin,
            _deadline
        );
<<<<<<< HEAD
        getCrossDomainMessenger(_chainId).sendCrossDomainMessage(mintAndAttemptSwapCalldata);
=======

        getCrossDomainMessengerWrapper(_chainId).sendCrossDomainMessage(mintAndAttemptSwapCalldata);
        l1CanonicalToken.safeTransferFrom(msg.sender, address(this), _amount);
>>>>>>> 9bc0d7db
    }

    /* ========== Public Transfer Root Functions ========== */

    /**
     * @dev Setting a TransferRoot is a two step process.
     * @dev   1. The TransferRoot is bonded with `bondTransferRoot`. Withdrawals can now begin on L1
     * @dev      and recipient L2's
     * @dev   2. The TransferRoot is confirmed after `confirmTransferRoot` is called by the l2 bridge
     * @dev      where the TransferRoot originated.
     */

    /**
     * @dev Used by the committee to bond a TransferRoot and propogate it up to destination L2s
     * @param _transferRootHash The Merkle root of the TransferRoot Merkle tree
     * @param _chainIds The ids of the destination chains
     * @param _chainAmounts The amounts desitned for each desitination chain
     */
    function bondTransferRoot(
        bytes32 _transferRootHash,
        uint256[] memory _chainIds,
        uint256[] memory _chainAmounts
    )
        public
        onlyCommittee
        requirePositiveBalance
    {
        require(_chainIds.length == _chainAmounts.length, "L1_BRG: chainIds and chainAmounts must be the same length");

        uint256 totalAmount = 0;
        for (uint256 i = 0; i < _chainAmounts.length; i++) {
            totalAmount = totalAmount.add(_chainAmounts[i]);
        }

        uint256 currentTimeSlot = getTimeSlot(now);
        uint256 bondAmount = getBondForTransferAmount(totalAmount);
        timeSlotToAmountBonded[currentTimeSlot] = timeSlotToAmountBonded[currentTimeSlot].add(bondAmount);

        bytes32 amountHash = getAmountHash(_chainIds, _chainAmounts);
        transferBonds[_transferRootHash] = TransferBond(now, amountHash, false, 0, address(0));

        // Set TransferRoots on recipient Bridges
        for (uint256 i = 0; i < _chainIds.length; i++) {
            if (_chainIds[i] == getChainId()) {
                // Set L1 transfer root
                _setTransferRoot(_transferRootHash, _chainAmounts[i]);
            } else {
                // Set L2 transfer root
                bytes memory setTransferRootMessage = abi.encodeWithSignature(
                    "setTransferRoot(bytes32,uint256)",
                    _transferRootHash,
                    _chainAmounts[i]
                );

                IMessengerWrapper messengerWrapper = getCrossDomainMessengerWrapper(_chainIds[i]);
                messengerWrapper.sendCrossDomainMessage(setTransferRootMessage);
            }
        }

        emit TransferRootBonded(_transferRootHash, totalAmount);
    }

    /**
     * @dev Used by an L2 bridge to confirm a TransferRoot via cross-domain message. Once a TransferRoot
     * has been confirmed, any challenge against that TransferRoot can be resolved as unsuccessful.
     * @param _transferRootHash The Merkle root of the TransferRoot Merkle tree
     * @param _amountHash The hash of the destination chainIds and amounts
     */
    // ToDo: Handle case when TransferRoot hasn't been bonded
    function confirmTransferRoot(bytes32 _transferRootHash, bytes32 _amountHash) public onlyL2Bridge {
        TransferBond storage transferBond = transferBonds[_transferRootHash];
        require(transferBond.amountHash == _amountHash, "L1_BRG: Amount hash is invalid");
        transferBond.confirmed = true;
    }

    /* ========== Public TransferRoot Challenges ========== */

    function challengeTransferBond(bytes32 _transferRootHash) public {
        TransferRoot memory transferRoot = getTransferRoot(_transferRootHash);
        TransferBond storage transferBond = transferBonds[_transferRootHash];
        // ToDo: Require it's within 4 hour period 
        require(!transferBond.confirmed, "L1_BRG: Transfer root has already been confirmed");

        // Get stake for challenge
        uint256 challengeStakeAmount = getChallengeAmountForTransferAmount(transferRoot.total);
        l1CanonicalToken.transferFrom(msg.sender, address(this), challengeStakeAmount);

        transferBond.challengeStartTime = now;
        transferBond.challenger = msg.sender;

        // Move amount from timeSlotToAmountBonded to debit
        uint256 timeSlot = getTimeSlot(transferBond.createdAt);
        uint256 bondAmount = getBondForTransferAmount(transferRoot.total);
        timeSlotToAmountBonded[timeSlot] = timeSlotToAmountBonded[timeSlot].sub(bondAmount);

        _addDebit(bondAmount);
    }

    function resolveChallenge(bytes32 _transferRootHash) public {
        TransferRoot memory transferRoot = getTransferRoot(_transferRootHash);
        TransferBond storage transferBond = transferBonds[_transferRootHash];

        require(transferBond.challengeStartTime != 0, "L1_BRG: Transfer root has not been challenged");
        require(now > transferBond.challengeStartTime.add(getChallengeResolutionPeriod()), "L1_BRG: Challenge period has not ended");

        uint256 challengeStakeAmount = getChallengeAmountForTransferAmount(transferRoot.total);

        if (transferBond.confirmed) {
            // Invalid challenge
            // Credit the committee back with the bond amount plus the challenger's stake
            _addCredit(getBondForTransferAmount(transferRoot.total).add(challengeStakeAmount));
        } else {
            // Valid challenge
            // Reward challenger with their stake times two
            l1CanonicalToken.transfer(transferBond.challenger, challengeStakeAmount.mul(2));
        }
    }

    /* ========== Internal functions ========== */

    function _transferFromBridge(address _recipient, uint256 _amount) internal override {
        l1CanonicalToken.safeTransfer(_recipient, _amount);
    }

    function _transferToBridge(address _from, uint256 _amount) internal override {
        l1CanonicalToken.safeTransferFrom(_from, address(this), _amount);
    }

    function _additionalDebit() internal view override returns (uint256) {
        uint256 currentTimeSlot = getTimeSlot(now);
        uint256 bonded = 0;

        for (uint256 i = 0; i < 4; i++) {
            bonded = bonded.add(timeSlotToAmountBonded[currentTimeSlot - i]);
        }

        return bonded;
    }
}<|MERGE_RESOLUTION|>--- conflicted
+++ resolved
@@ -61,13 +61,9 @@
         public
     {
         l1CanonicalToken.safeTransferFrom(msg.sender, address(this), _amount);
-<<<<<<< HEAD
 
         bytes memory mintCalldata = abi.encodeWithSignature("mint(address,uint256)", _recipient, _amount);
-        getCrossDomainMessenger(_chainId).sendCrossDomainMessage(mintCalldata);
-=======
         getCrossDomainMessengerWrapper(_chainId).sendCrossDomainMessage(mintCalldata);
->>>>>>> 9bc0d7db
     }
 
     function sendToL2AndAttemptSwap(
@@ -88,13 +84,8 @@
             _amountOutMin,
             _deadline
         );
-<<<<<<< HEAD
-        getCrossDomainMessenger(_chainId).sendCrossDomainMessage(mintAndAttemptSwapCalldata);
-=======
 
         getCrossDomainMessengerWrapper(_chainId).sendCrossDomainMessage(mintAndAttemptSwapCalldata);
-        l1CanonicalToken.safeTransferFrom(msg.sender, address(this), _amount);
->>>>>>> 9bc0d7db
     }
 
     /* ========== Public Transfer Root Functions ========== */
