// SPDX-License-Identifier: MIT

pragma solidity 0.6.12;
pragma experimental ABIEncoderV2;

import "@openzeppelin/contracts/cryptography/MerkleProof.sol";

import "./Accounting.sol";
import "../libraries/MerkleUtils.sol";

/**
 * @dev Bridge extends the accounting system and encapsulates the logic that is shared by both the
 * L1 and L2 Bridges. It allows to TransferRoots to be set by parent contracts and for those
 * TransferRoots to be withdrawn against. It also allows the bonder to bond and withdraw Transfers
 * directly through `bondWithdrawal` and then settle those bonds against their TransferRoot once it
 * has been set.
 */

abstract contract Bridge is Accounting {
    using MerkleProof for bytes32[];

    struct TransferRoot {
        uint256 total;
        uint256 amountWithdrawn;
    }

    mapping(bytes32 => TransferRoot) private _transferRoots;
    mapping(bytes32 => bool) private _spentTransferIds;
    mapping(address => mapping(bytes32 => uint256)) private _bondedWithdrawalAmounts;

    constructor(address[] memory _bonders) public Accounting(_bonders) {}

    /* ========== Public getters ========== */

    /**
     * @dev Get the hash that represents an individual Transfer.
     * @param _chainId The id of the destination chain
     * @param _sender The address sending the Transfer
     * @param _recipient The address receiving the Transfer
     * @param _amount The amount being transferred including the `_relayerFee`
     * @param _transferNonce Used to avoid transferId collisions
     * @param _relayerFee The amount paid to the address that withdraws the Transfer
     * @param _amountOutMin The minimum amount received after attempting to swap in the destination
     * Uniswap market. 0 if no swap is intended.
     * @param _deadline The deadline for swapping in the destination Uniswap market. 0 if no
     * swap is intended.
     */
    function getTransferId(
        uint256 _chainId,
        address _sender,
        address _recipient,
        uint256 _amount,
        uint256 _transferNonce,
        uint256 _relayerFee,
        uint256 _amountOutMin,
        uint256 _deadline
    )
        public
        pure
        returns (bytes32)
    {
        return keccak256(abi.encode(
            _chainId,
            _sender,
            _recipient,
            _amount,
            _transferNonce,
            _relayerFee,
            _amountOutMin,
            _deadline
        ));
    }

    /**
     * @notice getChainId can be overridden by subclasses if needed for compatibility or testing purposes.
     * @dev Get the current chainId
     */
    function getChainId() public virtual view returns (uint256 chainId) {
        this; // Silence state mutability warning without generating any additional byte code
        assembly {
            chainId := chainid()
        }
    }

    /**
     * @dev Get the TransferRoot id for a given rootHash and totalAmount
     * @param _rootHash The merkle root of the TransferRoot
     */
    function getTransferRootId(bytes32 _rootHash, uint256 _totalAmount) public view returns (bytes32) {
        return keccak256(abi.encodePacked(_rootHash, _totalAmount));
    }

    /**
     * @dev Get the TransferRoot for a given rootHash and totalAmount
     * @param _rootHash The merkle root of the TransferRoot
     */
    function getTransferRoot(bytes32 _rootHash, uint256 _totalAmount) public view returns (TransferRoot memory) {
        return _transferRoots[getTransferRootId(_rootHash, _totalAmount)];
    }

    /**
     * @dev Get the TransferRoot for a given rootHash
     * @param _transferId The Transfer's unique identifier
     */
    function getBondedWithdrawalAmount(address _bonder, bytes32 _transferId) external view returns (uint256) {
        return _bondedWithdrawalAmounts[_bonder][_transferId];
    }

    /* ========== User/relayer public functions ========== */

    /**
     * @notice Can be called by anyone (recipient or relayer)
     * @dev Withdraw a Transfer from its destination bridge
     * @param _sender The address sending the Transfer
     * @param _recipient The address receiving the Transfer
     * @param _amount The amount being transferred including the `_relayerFee`
     * @param _transferNonce Used to avoid transferId collisions
     * @param _relayerFee The amount paid to the address that withdraws the Transfer
     * @param _transferRootId The Merkle root of the TransferRoot
     * @param _proof The Merkle proof that proves the Transfer's inclusion in the TransferRoot
     */
    function withdraw(
        address _sender,
        address _recipient,
        uint256 _amount,
        uint256 _transferNonce,
        uint256 _relayerFee,
        bytes32 _transferRootId,
        bytes32[] memory _proof
    )
        public
    {
        bytes32 transferId = getTransferId(
            getChainId(),
            _sender,
            _recipient,
            _amount,
            _transferNonce,
            _relayerFee,
            0,
            0
        );

        require(_proof.verify(_transferRootId, transferId), "BRG: Invalid transfer proof");
        _addToAmountWithdrawn(_transferRootId, _amount);
        _fulfillWithdraw(transferId, _recipient, _amount, _relayerFee);
    }

    // ToDo: enforce _transferNonce can't collide on send or autogenerate nonce

    /**
     * @dev Allows the bonder to bond individual withdrawals before their TransferRoot has been committed.
     * @param _sender The address sending the Transfer
     * @param _recipient The address receiving the Transfer
     * @param _amount The amount being transferred including the `_relayerFee`
     * @param _transferNonce Used to avoid transferId collisions
     * @param _relayerFee The amount paid to the address that withdraws the Transfer
     */
    function bondWithdrawal(
        address _sender,
        address _recipient,
        uint256 _amount,
        uint256 _transferNonce,
        uint256 _relayerFee
    )
        public
        onlyBonder
        requirePositiveBalance
    {
        bytes32 transferId = getTransferId(
            getChainId(),
            _sender,
            _recipient,
            _amount,
            _transferNonce,
            _relayerFee,
            0,
            0
        );

        _addDebit(msg.sender, _amount);
        _setBondedWithdrawalAmountForSender(transferId, _amount);
        _fulfillWithdraw(transferId, _recipient, _amount, _relayerFee);
    }

    /**
     * @dev Refunds the bonders stake from a bonded withdrawal and counts that withdrawal against
     * its TransferRoot.
     * @param _transferId The Transfer's unique identifier
     * @param _rootHash The merkle root of the TransferRoot
     * @param _proof The Merkle proof that proves the Transfer's inclusion in the TransferRoot
     */
    function settleBondedWithdrawal(
        address _bonder,
        bytes32 _transferId,
        bytes32 _rootHash,
        bytes32[] memory _proof
    )
        public
    {
        require(_proof.verify(_rootHash, _transferId), "L2_BRG: Invalid transfer proof");

        uint256 amount = _bondedWithdrawalAmounts[_bonder][_transferId];
        _addToAmountWithdrawn(_rootHash, amount);

        _bondedWithdrawalAmounts[_bonder][_transferId] = 0;
        _addCredit(_bonder, amount);
    }

    function settleBondedWithdrawals(
<<<<<<< HEAD
        address _bonder,
        bytes32[] memory _transferIds
=======
        bytes32[] memory _transferIds,
        uint256 _totalAmount
>>>>>>> b10a310e
    )
        public
    {
        bytes32 rootHash = MerkleUtils.getMerkleRoot(_transferIds);

        bytes32 transferRootId = getTransferRootId(rootHash, _totalAmount);
        TransferRoot storage transferRoot = _transferRoots[transferRootId];
        require(transferRoot.total > 0, "BRG: Transfer root not found");

        uint256 totalBondsFreed = 0;
        for(uint256 i = 0; i < _transferIds.length; i++) {
            uint256 transferBondAmount = _bondedWithdrawalAmounts[_bonder][_transferIds[i]];
            totalBondsFreed = totalBondsFreed.add(transferBondAmount);
            _bondedWithdrawalAmounts[_bonder][_transferIds[i]] = 0;
        }

        uint256 newAmountWithdrawn = transferRoot.amountWithdrawn.add(totalBondsFreed);
        require(newAmountWithdrawn <= transferRoot.total, "BRG: Withdrawal exceeds TransferRoot total");
        transferRoot.amountWithdrawn = newAmountWithdrawn;

        _addCredit(_bonder, totalBondsFreed);
    }

    /* ========== Internal functions ========== */

    function _markTransferSpent(bytes32 _transferId) internal {
        require(!_spentTransferIds[_transferId], "BRG: The transfer has already been withdrawn");
        _spentTransferIds[_transferId] = true;
    }

    function _addToAmountWithdrawn(
        bytes32 _transferRootId,
        uint256 _amount
    )
        internal
    {
        TransferRoot storage transferRoot = _transferRoots[_transferRootId];
        require(transferRoot.total > 0, "BRG: Transfer root not found");

        uint256 newAmountWithdrawn = transferRoot.amountWithdrawn.add(_amount);
        require(newAmountWithdrawn <= transferRoot.total, "BRG: Withdrawal exceeds TransferRoot total");

        transferRoot.amountWithdrawn = newAmountWithdrawn;
    }

    function _setTransferRoot(bytes32 _rootHash, uint256 _amount) internal {
        bytes32 transferRootId = getTransferRootId(_rootHash, _amount);
        require(_transferRoots[transferRootId].total == 0, "BRG: Transfer root already set");
        require(_amount > 0, "BRG: Cannot set TransferRoot amount of 0");

        _transferRoots[transferRootId] = TransferRoot(_amount, 0);
    }

    function _setBondedWithdrawalAmountForSender(bytes32 _transferId, uint256 _amount) internal {
        require(_bondedWithdrawalAmounts[msg.sender][_transferId] == 0, "BRG: Withdrawal has already been bonded");
        _bondedWithdrawalAmounts[msg.sender][_transferId] = _amount;
    }

    /* ========== Private functions ========== */

    /// @dev Completes the Transfer, distributes the relayer fee and marks the Transfer as spent.
    function _fulfillWithdraw(
        bytes32 _transferId,
        address _recipient,
        uint256 _amount,
        uint256 _relayerFee
    ) private {
        _markTransferSpent(_transferId);
        _transferFromBridge(_recipient, _amount.sub(_relayerFee));
        _transferFromBridge(msg.sender, _relayerFee);
    }
}<|MERGE_RESOLUTION|>--- conflicted
+++ resolved
@@ -208,13 +208,9 @@
     }
 
     function settleBondedWithdrawals(
-<<<<<<< HEAD
         address _bonder,
-        bytes32[] memory _transferIds
-=======
         bytes32[] memory _transferIds,
         uint256 _totalAmount
->>>>>>> b10a310e
     )
         public
     {
