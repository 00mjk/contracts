--- conflicted
+++ resolved
@@ -197,13 +197,8 @@
         _mint(recipient, amount);
     }
 
-<<<<<<< HEAD
-    function mintAndAttemptSwap(address _recipient, uint256 amount, uint256 amountOutMin, uint256 _deadline) external onlyL1Bridge {
-        _mintAndAttemptSwap(_recipient, amount, amountOutMin, _deadline);
-=======
-    function mintAndAttemptSwap(address recipient, uint256 amount, uint256 amountOutMin, uint256 deadline) public onlyL1Bridge {
+    function mintAndAttemptSwap(address recipient, uint256 amount, uint256 amountOutMin, uint256 deadline) external onlyL1Bridge {
         _mintAndAttemptSwap(recipient, amount, amountOutMin, deadline);
->>>>>>> 003b62af
     }
 
     function withdrawAndAttemptSwap(
