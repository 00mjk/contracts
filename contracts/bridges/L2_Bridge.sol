--- conflicted
+++ resolved
@@ -190,13 +190,8 @@
         _commitTransfers(destinationChainId);
     }
 
-<<<<<<< HEAD
-    function mint(address recipient, uint256 amount) external onlyL1Bridge {
-        _mint(recipient, amount);
-=======
     function mint(address recipient, uint256 amount) public onlyL1Bridge {
         hToken.mint(recipient, amount);
->>>>>>> 95cff2c5
     }
 
     function mintAndAttemptSwap(address recipient, uint256 amount, uint256 amountOutMin, uint256 deadline) external onlyL1Bridge {
