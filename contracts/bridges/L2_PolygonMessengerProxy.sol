// SPDX-License-Identifier: MIT

pragma solidity 0.6.12;
pragma experimental ABIEncoderV2;

import "@openzeppelin/contracts/utils/ReentrancyGuard.sol";
import "../polygon/tunnel/BaseChildTunnel.sol";

contract L2_PolygonMessengerProxy is BaseChildTunnel, ReentrancyGuard {

<<<<<<< HEAD
    address public l2Bridge;
=======
    address public immutable l2Bridge;
    address public immutable polygonMessenger;
>>>>>>> f3e7ca0b
    address public xDomainMessageSender;

    address constant public DEAD_ADDRESS = 0x000000000000000000000000000000000000dEaD;

    modifier onlyL2Bridge {
        require(msg.sender == l2Bridge, "L2_PLGN_MSG: Sender must be the L2 Bridge");
        _;
    }

    constructor() public {
        xDomainMessageSender = DEAD_ADDRESS;
    }

    function setL2Bridge(address _l2Bridge) external {
        require(l2Bridge == address(0), "L2_PLGN_MSG: L2 Bridge already set");
        l2Bridge = _l2Bridge;
    }

    function sendCrossDomainMessage(bytes memory message) external onlyL2Bridge {
        _sendMessageToRoot(message);
    }

    function _processMessageFromRoot(bytes memory data) internal override nonReentrant {
        (address sender, bytes memory message) = abi.decode(data, (address, bytes));
        xDomainMessageSender = sender;
        (bool success,) = l2Bridge.call(message);
        require(success, "L2_PLGN_MSG: Failed to proxy message");
        xDomainMessageSender = DEAD_ADDRESS;
    }
}<|MERGE_RESOLUTION|>--- conflicted
+++ resolved
@@ -8,12 +8,7 @@
 
 contract L2_PolygonMessengerProxy is BaseChildTunnel, ReentrancyGuard {
 
-<<<<<<< HEAD
-    address public l2Bridge;
-=======
     address public immutable l2Bridge;
-    address public immutable polygonMessenger;
->>>>>>> f3e7ca0b
     address public xDomainMessageSender;
 
     address constant public DEAD_ADDRESS = 0x000000000000000000000000000000000000dEaD;
