--- conflicted
+++ resolved
@@ -14,10 +14,6 @@
 
 contract PolygonMessengerWrapper is BaseRootTunnel, MessengerWrapper {
 
-<<<<<<< HEAD
-    constructor(
-        address _l1BridgeAddress
-=======
     address public immutable l2MessengerProxy;
     IStateSender public immutable l1MessengerAddress;
 
@@ -25,17 +21,12 @@
         address _l1BridgeAddress,
         address _l2MessengerProxy,
         IStateSender _l1MessengerAddress
->>>>>>> f3e7ca0b
     )
         public
         MessengerWrapper(_l1BridgeAddress)
     {
-<<<<<<< HEAD
-        l1BridgeAddress = _l1BridgeAddress;
-=======
         l2MessengerProxy = _l2MessengerProxy;
         l1MessengerAddress = _l1MessengerAddress;
->>>>>>> f3e7ca0b
     }
 
     /** 
